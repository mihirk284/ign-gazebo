--- conflicted
+++ resolved
@@ -2,14 +2,12 @@
 
 ### Ignition Gazebo 2.X.X
 
-<<<<<<< HEAD
 1. Level performers can be added at runtime using a service call. See the
    levels tutorial for more information.
     * [Pull Request xxx](https://bitbucket.org/ignitionrobotics/ign-gazebo/pull-requests/xxx)
-=======
+
 1. Port Scene3D gui plugin from ign-gui. Renamed to GzScene3D.
     * [Pull Request 315](https://bitbucket.org/ignitionrobotics/ign-gazebo/pull-requests/315)
->>>>>>> ffd67d6d
 
 1. Add rendering component
     * [Pull Request 306](https://bitbucket.org/ignitionrobotics/ign-gazebo/pull-requests/306)
