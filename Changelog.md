## Ignition Gazebo 2.x

### Ignition Gazebo 2.X.X

<<<<<<< HEAD
1. Port Scene3D gui plugin from ign-gui
    * [Pull Request 315](https://bitbucket.org/ignitionrobotics/ign-gazebo/pull-requests/315)

1. Add rendering component
    * [Pull Request 306](https://bitbucket.org/ignitionrobotics/ign-gazebo/pull-requests/306)

=======
1. Add rendering component
    * [Pull Request 306](https://bitbucket.org/ignitionrobotics/ign-gazebo/pull-requests/306)

1. Update Camera and DepthCamera components to use sdf::Sensor object instead of an sdf::ElementPtr.
    * [Pull Request xxx](https://bitbucket.org/ignitionrobotics/ign-gazebo/pull-requests/XXX)

1. Support conversion and serialization of Imu components. IMU sensors are
   loaded from an SDF DOM object.
    * [Pull Request 302](https://bitbucket.org/ignitionrobotics/ign-gazebo/pull-requests/302)

1. Throttle sensors update rate
    * [Pull Request 323](https://bitbucket.org/ignitionrobotics/ign-gazebo/pull-requests/323)

1. Added system for ignition::sensors::AirPressureSensor.
    * [Pull Request 300](https://bitbucket.org/ignitionrobotics/ign-gazebo/pull-requests/300)

1. Support conversion and serialization of PBR parameters in a material component
    * [Pull Request 304](https://bitbucket.org/ignitionrobotics/ign-gazebo/pull-requests/304)

>>>>>>> ffeec32d
1. Support conversion and serialization of scene and light components
    * [Pull Request 297](https://bitbucket.org/ignitionrobotics/ign-gazebo/pull-requests/297)

1. Use scene ambient and background color information in sensor
   configuration.
    * [Pull Request 268](https://bitbucket.org/ignitionrobotics/ign-gazebo/pull-requests/268)

1. Added an SDF message to the start of log files.
    * [Pull Request 257](https://bitbucket.org/ignitionrobotics/ign-gazebo/pull-requests/257)

1. Update Magnetometer component to use sdf::Sensor object instead of an sdf::ElementPtr.
    * [Pull Request 272](https://bitbucket.org/ignitionrobotics/ign-gazebo/pull-requests/272)

1. Update Altimeter component to use sdf::Sensor object instead of an
   sdf::ElementPtr.
    * [Pull Request 286](https://bitbucket.org/ignitionrobotics/ign-gazebo/pull-requests/286)

## Ignition Gazebo 1.x

### Ignition Gazebo 1.X.X

1. Add Wind Plugin (Ported from Gazebo classic)
    * [Pull Request 273](https://bitbucket.org/ignitionrobotics/ign-gazebo/pull-requests/273/)

1. Add `Link`: a convenience class for interfacing with link entities
    * [Pull Request 269](https://bitbucket.org/ignitionrobotics/ign-gazebo/pull-requests/269)

1. Added LiftDragPlugin (ported from Gazebo classic)
    * [Pull Request 256](https://bitbucket.org/ignitionrobotics/ign-gazebo/pull-requests/256)

1. Added test for log record and playback.
    * [Pull Request 263](https://bitbucket.org/ignitionrobotics/ign-gazebo/pull-requests/263)

1. More ign-msgs <-> SDF conversions: Inertial, Geometry, Material
    * [Pull Request 251](https://bitbucket.org/ignitionrobotics/ign-gazebo/pull-requests/251)

1. Add a basic JointController system
    * [Pull Request 246](https://bitbucket.org/ignitionrobotics/ign-gazebo/pull-requests/246)

1. Added command line options to configure distributed simulation. These
   will replace the environment variables.
    * [Pull Request 238](https://bitbucket.org/ignitionrobotics/ign-gazebo/pull-requests/238)


### Ignition Gazebo 1.1.0 (2019-03-15)

1. Distributed performers running in lockstep
    * [Pull Request 186](https://bitbucket.org/ignitionrobotics/ign-gazebo/pull-requests/186)
    * [Pull Request 201](https://bitbucket.org/ignitionrobotics/ign-gazebo/pull-requests/201)
    * [Pull Request 209](https://bitbucket.org/ignitionrobotics/ign-gazebo/pull-requests/209)
    * [Pull Request 213](https://bitbucket.org/ignitionrobotics/ign-gazebo/pull-requests/213)

1. Fix documentation tagfiles
    * [Pull Request 214](https://bitbucket.org/ignitionrobotics/ign-gazebo/pull-requests/214)

1. Convert gui library into a component
    * [Pull Request 206](https://bitbucket.org/ignitionrobotics/ign-gazebo/pull-requests/206)

1. include <cstdint> wherever special int types like uint64_t are used
    * [Pull Request 208](https://bitbucket.org/ignitionrobotics/ign-gazebo/pull-requests/208)

1. Move network internal
    * [Pull Request 211](https://bitbucket.org/ignitionrobotics/ign-gazebo/pull-requests/211)

1. Logging / playback
    * [Pull Request 181](https://bitbucket.org/ignitionrobotics/ign-gazebo/pull-requests/181)

1. ECM state streaming
    * [Pull Request 184](https://bitbucket.org/ignitionrobotics/ign-gazebo/pull-requests/184)

1. Unversioned system libraries
    * [Pull Request 222](https://bitbucket.org/ignitionrobotics/ign-gazebo/pull-requests/222)

### Ignition Gazebo 1.0.2 (2019-03-12)

1. Use TARGET_SO_NAME to fix finding dartsim plugin
    * [Pull Request 217](https://bitbucket.org/ignitionrobotics/ign-gazebo/pull-requests/217)

### Ignition Gazebo 1.0.1 (2019-03-01)

1. Update gazebo version number in sdf files
    * [Pull Request 207](https://bitbucket.org/ignitionrobotics/ign-gazebo/pull-requests/207)

### Ignition Gazebo 1.0.0 (2019-03-01)

1. Initial release

## Ignition Gazebo 0.x

### Ignition Gazebo 0.1.0

1. Add support for joints
    * [Pull Request 77](https://bitbucket.org/ignitionrobotics/ign-gazebo/pull-requests/77)

1. Use SimpleWrapper for more component types
    * [Pull Request 78](https://bitbucket.org/ignitionrobotics/ign-gazebo/pull-requests/78)

1. Create EventManager and delegate System instantiation to SimulationRunner
    * [Pull Request 79](https://bitbucket.org/ignitionrobotics/ign-gazebo/pull-requests/79)

1. Integrate ign-gui
    * [Pull request 11](https://bitbucket.org/ignitionrobotics/ign-gazebo/pull-request/11)

1. Remove some build dependencies.
    * [Pull request 6](https://bitbucket.org/ignitionrobotics/ign-gazebo/pull-request/6)

1. Added basic Entity class.
    * [Pull request 3](https://bitbucket.org/ignitionrobotics/ign-gazebo/pull-request/3)

1. Added a basic System class.
    * [Pull request 4](https://bitbucket.org/ignitionrobotics/ign-gazebo/pull-request/4)<|MERGE_RESOLUTION|>--- conflicted
+++ resolved
@@ -2,14 +2,9 @@
 
 ### Ignition Gazebo 2.X.X
 
-<<<<<<< HEAD
 1. Port Scene3D gui plugin from ign-gui
     * [Pull Request 315](https://bitbucket.org/ignitionrobotics/ign-gazebo/pull-requests/315)
 
-1. Add rendering component
-    * [Pull Request 306](https://bitbucket.org/ignitionrobotics/ign-gazebo/pull-requests/306)
-
-=======
 1. Add rendering component
     * [Pull Request 306](https://bitbucket.org/ignitionrobotics/ign-gazebo/pull-requests/306)
 
@@ -29,7 +24,6 @@
 1. Support conversion and serialization of PBR parameters in a material component
     * [Pull Request 304](https://bitbucket.org/ignitionrobotics/ign-gazebo/pull-requests/304)
 
->>>>>>> ffeec32d
 1. Support conversion and serialization of scene and light components
     * [Pull Request 297](https://bitbucket.org/ignitionrobotics/ign-gazebo/pull-requests/297)
 
