## Ignition Gazebo 1.x

### Ignition Gazebo 1.X.X

<<<<<<< HEAD
1. Add Wind Plugin (Ported from Gazebo classic)
    * [Pull Request 273](https://bitbucket.org/ignitionrobotics/ign-gazebo/pull-requests/273/)
=======
1. Added LiftDragPlugin (ported from Gazebo classic)
    * [Pull Request 256](https://bitbucket.org/ignitionrobotics/ign-gazebo/pull-requests/256)

1. Added test for log record and playback.
    * [Pull Request 263](https://bitbucket.org/ignitionrobotics/ign-gazebo/pull-requests/263)
>>>>>>> 48415ea4

1. More ign-msgs <-> SDF conversions: Inertial, Geometry, Material
    * [Pull Request 251](https://bitbucket.org/ignitionrobotics/ign-gazebo/pull-requests/251)

1. Add a basic JointController system
    * [Pull Request 246](https://bitbucket.org/ignitionrobotics/ign-gazebo/pull-requests/246)

1. Added command line options to configure distributed simulation. These
   will replace the environment variables.
    * [Pull Request 238](https://bitbucket.org/ignitionrobotics/ign-gazebo/pull-requests/238)


### Ignition Gazebo 1.1.0 (2019-03-15)

1. Distributed performers running in lockstep
    * [Pull Request 186](https://bitbucket.org/ignitionrobotics/ign-gazebo/pull-requests/186)
    * [Pull Request 201](https://bitbucket.org/ignitionrobotics/ign-gazebo/pull-requests/201)
    * [Pull Request 209](https://bitbucket.org/ignitionrobotics/ign-gazebo/pull-requests/209)
    * [Pull Request 213](https://bitbucket.org/ignitionrobotics/ign-gazebo/pull-requests/213)

1. Fix documentation tagfiles
    * [Pull Request 214](https://bitbucket.org/ignitionrobotics/ign-gazebo/pull-requests/214)

1. Convert gui library into a component
    * [Pull Request 206](https://bitbucket.org/ignitionrobotics/ign-gazebo/pull-requests/206)

1. include <cstdint> wherever special int types like uint64_t are used
    * [Pull Request 208](https://bitbucket.org/ignitionrobotics/ign-gazebo/pull-requests/208)

1. Move network internal
    * [Pull Request 211](https://bitbucket.org/ignitionrobotics/ign-gazebo/pull-requests/211)

1. Logging / playback
    * [Pull Request 181](https://bitbucket.org/ignitionrobotics/ign-gazebo/pull-requests/181)

1. ECM state streaming
    * [Pull Request 184](https://bitbucket.org/ignitionrobotics/ign-gazebo/pull-requests/184)

1. Unversioned system libraries
    * [Pull Request 222](https://bitbucket.org/ignitionrobotics/ign-gazebo/pull-requests/222)

### Ignition Gazebo 1.0.2 (2019-03-12)

1. Use TARGET_SO_NAME to fix finding dartsim plugin
    * [Pull Request 217](https://bitbucket.org/ignitionrobotics/ign-gazebo/pull-requests/217)

### Ignition Gazebo 1.0.1 (2019-03-01)

1. Update gazebo version number in sdf files
    * [Pull Request 207](https://bitbucket.org/ignitionrobotics/ign-gazebo/pull-requests/207)

### Ignition Gazebo 1.0.0 (2019-03-01)

1. Initial release

## Ignition Gazebo 0.x

### Ignition Gazebo 0.1.0

1. Add support for joints
    * [Pull Request 77](https://bitbucket.org/ignitionrobotics/ign-gazebo/pull-requests/77)

1. Use SimpleWrapper for more component types
    * [Pull Request 78](https://bitbucket.org/ignitionrobotics/ign-gazebo/pull-requests/78)

1. Create EventManager and delegate System instantiation to SimulationRunner
    * [Pull Request 79](https://bitbucket.org/ignitionrobotics/ign-gazebo/pull-requests/79)

1. Integrate ign-gui
    * [Pull request 11](https://bitbucket.org/ignitionrobotics/ign-gazebo/pull-request/11)

1. Remove some build dependencies.
    * [Pull request 6](https://bitbucket.org/ignitionrobotics/ign-gazebo/pull-request/6)

1. Added basic Entity class.
    * [Pull request 3](https://bitbucket.org/ignitionrobotics/ign-gazebo/pull-request/3)

1. Added a basic System class.
    * [Pull request 4](https://bitbucket.org/ignitionrobotics/ign-gazebo/pull-request/4)<|MERGE_RESOLUTION|>--- conflicted
+++ resolved
@@ -2,16 +2,14 @@
 
 ### Ignition Gazebo 1.X.X
 
-<<<<<<< HEAD
 1. Add Wind Plugin (Ported from Gazebo classic)
     * [Pull Request 273](https://bitbucket.org/ignitionrobotics/ign-gazebo/pull-requests/273/)
-=======
+
 1. Added LiftDragPlugin (ported from Gazebo classic)
     * [Pull Request 256](https://bitbucket.org/ignitionrobotics/ign-gazebo/pull-requests/256)
 
 1. Added test for log record and playback.
     * [Pull Request 263](https://bitbucket.org/ignitionrobotics/ign-gazebo/pull-requests/263)
->>>>>>> 48415ea4
 
 1. More ign-msgs <-> SDF conversions: Inertial, Geometry, Material
     * [Pull Request 251](https://bitbucket.org/ignitionrobotics/ign-gazebo/pull-requests/251)
