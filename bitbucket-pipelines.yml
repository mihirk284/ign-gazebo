image: ubuntu:bionic

pipelines:
  default:
    - step:
        script:
          - apt-get update
          - apt -y install wget lsb-release gnupg sudo
<<<<<<< HEAD
          - docker/scripts/install_all.sh
          # Build some Ignition libraries from source.
          # Comment out these lines if using debians.
          # See also the docker/scripts/install_ign.sh script.
          - docker/scripts/build_ign.sh ignitionrobotics ign-rendering default
          - docker/scripts/build_ign.sh ignitionrobotics ign-sensors default
=======
          # Install base dependencies
          - docker/scripts/install_common_deps.sh
          - docker/scripts/install_ign_deps.sh
          - docker/scripts/enable_gcc8.sh
          # Enable relevant package repositories
          - docker/scripts/enable_ign_stable.sh
          - docker/scripts/enable_ign_prerelease.sh
          - docker/scripts/enable_ign_nightly.sh
          - sudo apt-get update
          # Dependency: Ignition packages
          - apt-get -y install
            libignition-cmake2-dev
            libignition-common3-dev
            libignition-fuel-tools3-dev
            libignition-gui2-dev
            libignition-math6-eigen3-dev
            libignition-msgs4-dev
            libignition-plugin-dev
            libignition-physics-dev
            libignition-rendering2-dev
            libignition-sensors2-dev
            libignition-tools-dev
            libignition-transport7-dev
            libsdformat8-dev
          # SDFormat (uncomment if a specific branch is needed)
          # - apt install -y
          #   libxml2-utils
          # - hg clone http://bitbucket.org/osrf/sdformat -b gz11
          # - cd sdformat
          # - mkdir build
          # - cd build
          # - cmake .. -DBUILD_TESTING=false
          # - make -j4 install
          # - cd ../..
          # Ignition msgs (uncomment if a specific branch is needed)
          # - apt install -y
          #   libprotobuf-dev protobuf-compiler libprotoc-dev
          # - hg clone http://bitbucket.org/ignitionrobotics/ign-msgs -b gz11
          # - cd ign-msgs
          # - mkdir build
          # - cd build
          # - cmake .. -DBUILD_TESTING=false
          # - make -j4 install
          # - cd ../..
          # Ignition cmake (uncomment if a specific branch is needed)
          # - hg clone http://bitbucket.org/ignitionrobotics/ign-cmake -b gz11
          # - cd ign-cmake
          # - mkdir build
          # - cd build
          # - cmake .. -DBUILD_TESTING=false
          # - make -j4 install
          # - cd ../..
          # Ignition rendering (uncomment if a specific branch is needed)
          # - apt-get -y install
          #   libogre-1.9-dev libogre-2.1-dev libglew-dev libfreeimage-dev freeglut3-dev libxmu-dev libxi-dev
          # - hg clone http://bitbucket.org/ignitionrobotics/ign-rendering -b default
          # - cd ign-rendering
          # - mkdir build
          # - cd build
          # - cmake .. -DBUILD_TESTING=false -DCMAKE_INSTALL_PREFIX=/usr
          # - make -j4 install
          # - cd ../..
          # Ignition sensors (uncomment if a specific branch is needed)
          # - hg clone http://bitbucket.org/ignitionrobotics/ign-sensors -b default
          # - cd ign-sensors
          # - mkdir build
          # - cd build
          # - cmake .. -DBUILD_TESTING=false -DCMAKE_INSTALL_PREFIX=/usr
          # - make -j4 install
          # - cd ../..
          # Ignition fuel-tools (uncomment if a specific branch is needed)
          # - apt install -y
          #   libcurl4-openssl-dev libjsoncpp-dev libzip-dev libgflags-dev curl libyaml-dev
          # - hg clone http://bitbucket.org/ignitionrobotics/ign-fuel-tools -b default
          # - cd ign-fuel-tools
          # - mkdir build
          # - cd build
          # - cmake .. -DBUILD_TESTING=false
          # - make -j4 install
          # - cd ../..
          # Ignition gui (uncomment if a specific branch is needed)
          # - apt install -y
          #   qtbase5-dev libtinyxml2-dev libprotoc-dev libprotobuf-dev
          #   qtdeclarative5-dev
          #   qtquickcontrols2-5-dev
          #   qml-module-qtquick2
          #   qml-module-qtquick-controls
          #   qml-module-qtquick-controls2
          #   qml-module-qtquick-dialogs
          #   qml-module-qtquick-layouts
          #   qml-module-qt-labs-folderlistmodel
          #   qml-module-qt-labs-settings
          # - hg clone http://bitbucket.org/ignitionrobotics/ign-gui -b gz11
          # - cd ign-gui
          # - mkdir build
          # - cd build
          # - cmake .. -DBUILD_TESTING=false
          # - make -j4 install
          # - cd ../..
          # Ignition Physics (uncomment if a specific branch is needed)
          # - apt-get -y install
          #   libdart6-dev
          #   libdart6-collision-ode-dev
          #   libdart6-utils-urdf-dev
          # - hg clone http://bitbucket.org/ignitionrobotics/ign-physics -b default
          # - cd ign-physics
          # - mkdir build
          # - cd build
          # - cmake .. -DBUILD_TESTING=false -DCMAKE_INSTALL_PREFIX=/usr
          # - make install
          # - cd ../..
>>>>>>> ffd67d6d
          # Ignition Gazebo
          - ./tools/clang_tidy.sh
          - mkdir build
          - cd build
          - cmake .. -DCMAKE_BUILD_TYPE=coverage
          - make -j4 install
          - export IGN_CONFIG_PATH=/usr/local/share/ignition
          # run codecheck before tests so flaky tests don't obscure codecheck failures
          - make codecheck
          - make test ARGS="-VV"
          - make coverage
          # Use a special version of codecov for handling gcc8 output.
<<<<<<< HEAD
          - bash <(curl -s https://raw.githubusercontent.com/codecov/codecov-bash/$CODECOV_ID/codecov) -X gcovout -X gcov
          - make codecheck
  custom:
    benchmark:
      - step:
          script:
            - apt-get update
            - apt -y install wget lsb-release gnupg sudo curl
            - docker/scripts/install_all.sh
            # Build some Ignition libraries from source.
            # Comment out these lines if using debians.
            # See also the docker/scripts/install_ign.sh script.
            - ./docker/scripts/build_ign.sh ignitionrobotics ign-rendering default
            - ./docker/scripts/build_ign.sh ignitionrobotics ign-sensors default
            # Ignition Gazebo
            - mkdir build
            - cd build
            - cmake ..
            - make -j4 install
            - ./bin/BENCHMARK_each --benchmark_out_format=json --benchmark_out=each.json
            - ../docker/scripts/upload_json_benchmark.sh each.json 
=======
          - bash <(curl -s https://raw.githubusercontent.com/codecov/codecov-bash/4678d212cce2078bbaaf5027af0c0dafaad6a095/codecov) -X gcovout -X gcov
          # - valgrind --tool=memcheck --memcheck:leak-check=full --memcheck:error-exitcode=1 ./bin/ign-gazebo -iterations 10
>>>>>>> ffd67d6d
<|MERGE_RESOLUTION|>--- conflicted
+++ resolved
@@ -6,126 +6,12 @@
         script:
           - apt-get update
           - apt -y install wget lsb-release gnupg sudo
-<<<<<<< HEAD
           - docker/scripts/install_all.sh
           # Build some Ignition libraries from source.
           # Comment out these lines if using debians.
           # See also the docker/scripts/install_ign.sh script.
           - docker/scripts/build_ign.sh ignitionrobotics ign-rendering default
           - docker/scripts/build_ign.sh ignitionrobotics ign-sensors default
-=======
-          # Install base dependencies
-          - docker/scripts/install_common_deps.sh
-          - docker/scripts/install_ign_deps.sh
-          - docker/scripts/enable_gcc8.sh
-          # Enable relevant package repositories
-          - docker/scripts/enable_ign_stable.sh
-          - docker/scripts/enable_ign_prerelease.sh
-          - docker/scripts/enable_ign_nightly.sh
-          - sudo apt-get update
-          # Dependency: Ignition packages
-          - apt-get -y install
-            libignition-cmake2-dev
-            libignition-common3-dev
-            libignition-fuel-tools3-dev
-            libignition-gui2-dev
-            libignition-math6-eigen3-dev
-            libignition-msgs4-dev
-            libignition-plugin-dev
-            libignition-physics-dev
-            libignition-rendering2-dev
-            libignition-sensors2-dev
-            libignition-tools-dev
-            libignition-transport7-dev
-            libsdformat8-dev
-          # SDFormat (uncomment if a specific branch is needed)
-          # - apt install -y
-          #   libxml2-utils
-          # - hg clone http://bitbucket.org/osrf/sdformat -b gz11
-          # - cd sdformat
-          # - mkdir build
-          # - cd build
-          # - cmake .. -DBUILD_TESTING=false
-          # - make -j4 install
-          # - cd ../..
-          # Ignition msgs (uncomment if a specific branch is needed)
-          # - apt install -y
-          #   libprotobuf-dev protobuf-compiler libprotoc-dev
-          # - hg clone http://bitbucket.org/ignitionrobotics/ign-msgs -b gz11
-          # - cd ign-msgs
-          # - mkdir build
-          # - cd build
-          # - cmake .. -DBUILD_TESTING=false
-          # - make -j4 install
-          # - cd ../..
-          # Ignition cmake (uncomment if a specific branch is needed)
-          # - hg clone http://bitbucket.org/ignitionrobotics/ign-cmake -b gz11
-          # - cd ign-cmake
-          # - mkdir build
-          # - cd build
-          # - cmake .. -DBUILD_TESTING=false
-          # - make -j4 install
-          # - cd ../..
-          # Ignition rendering (uncomment if a specific branch is needed)
-          # - apt-get -y install
-          #   libogre-1.9-dev libogre-2.1-dev libglew-dev libfreeimage-dev freeglut3-dev libxmu-dev libxi-dev
-          # - hg clone http://bitbucket.org/ignitionrobotics/ign-rendering -b default
-          # - cd ign-rendering
-          # - mkdir build
-          # - cd build
-          # - cmake .. -DBUILD_TESTING=false -DCMAKE_INSTALL_PREFIX=/usr
-          # - make -j4 install
-          # - cd ../..
-          # Ignition sensors (uncomment if a specific branch is needed)
-          # - hg clone http://bitbucket.org/ignitionrobotics/ign-sensors -b default
-          # - cd ign-sensors
-          # - mkdir build
-          # - cd build
-          # - cmake .. -DBUILD_TESTING=false -DCMAKE_INSTALL_PREFIX=/usr
-          # - make -j4 install
-          # - cd ../..
-          # Ignition fuel-tools (uncomment if a specific branch is needed)
-          # - apt install -y
-          #   libcurl4-openssl-dev libjsoncpp-dev libzip-dev libgflags-dev curl libyaml-dev
-          # - hg clone http://bitbucket.org/ignitionrobotics/ign-fuel-tools -b default
-          # - cd ign-fuel-tools
-          # - mkdir build
-          # - cd build
-          # - cmake .. -DBUILD_TESTING=false
-          # - make -j4 install
-          # - cd ../..
-          # Ignition gui (uncomment if a specific branch is needed)
-          # - apt install -y
-          #   qtbase5-dev libtinyxml2-dev libprotoc-dev libprotobuf-dev
-          #   qtdeclarative5-dev
-          #   qtquickcontrols2-5-dev
-          #   qml-module-qtquick2
-          #   qml-module-qtquick-controls
-          #   qml-module-qtquick-controls2
-          #   qml-module-qtquick-dialogs
-          #   qml-module-qtquick-layouts
-          #   qml-module-qt-labs-folderlistmodel
-          #   qml-module-qt-labs-settings
-          # - hg clone http://bitbucket.org/ignitionrobotics/ign-gui -b gz11
-          # - cd ign-gui
-          # - mkdir build
-          # - cd build
-          # - cmake .. -DBUILD_TESTING=false
-          # - make -j4 install
-          # - cd ../..
-          # Ignition Physics (uncomment if a specific branch is needed)
-          # - apt-get -y install
-          #   libdart6-dev
-          #   libdart6-collision-ode-dev
-          #   libdart6-utils-urdf-dev
-          # - hg clone http://bitbucket.org/ignitionrobotics/ign-physics -b default
-          # - cd ign-physics
-          # - mkdir build
-          # - cd build
-          # - cmake .. -DBUILD_TESTING=false -DCMAKE_INSTALL_PREFIX=/usr
-          # - make install
-          # - cd ../..
->>>>>>> ffd67d6d
           # Ignition Gazebo
           - ./tools/clang_tidy.sh
           - mkdir build
@@ -138,9 +24,7 @@
           - make test ARGS="-VV"
           - make coverage
           # Use a special version of codecov for handling gcc8 output.
-<<<<<<< HEAD
-          - bash <(curl -s https://raw.githubusercontent.com/codecov/codecov-bash/$CODECOV_ID/codecov) -X gcovout -X gcov
-          - make codecheck
+          - bash <(curl -s https://raw.githubusercontent.com/codecov/codecov-bash/4678d212cce2078bbaaf5027af0c0dafaad6a095/codecov) -X gcovout -X gcov
   custom:
     benchmark:
       - step:
@@ -159,8 +43,4 @@
             - cmake ..
             - make -j4 install
             - ./bin/BENCHMARK_each --benchmark_out_format=json --benchmark_out=each.json
-            - ../docker/scripts/upload_json_benchmark.sh each.json 
-=======
-          - bash <(curl -s https://raw.githubusercontent.com/codecov/codecov-bash/4678d212cce2078bbaaf5027af0c0dafaad6a095/codecov) -X gcovout -X gcov
-          # - valgrind --tool=memcheck --memcheck:leak-check=full --memcheck:error-exitcode=1 ./bin/ign-gazebo -iterations 10
->>>>>>> ffd67d6d
+            - ../docker/scripts/upload_json_benchmark.sh each.json 