image: ubuntu:bionic

pipelines:
  default:
    - step:
        script:
          - apt-get update
          - apt -y install wget lsb-release gnupg
          - sh -c 'echo "deb http://packages.osrfoundation.org/gazebo/ubuntu-stable `lsb_release -cs` main" > /etc/apt/sources.list.d/gazebo-stable.list'
          - sh -c 'echo "deb http://packages.osrfoundation.org/gazebo/ubuntu-prerelease `lsb_release -cs` main" > /etc/apt/sources.list.d/gazebo-prerelease.list'
          - wget http://packages.osrfoundation.org/gazebo.key -O - | apt-key add -
          - apt-get update
          - apt-get -y install
            cmake build-essential curl git mercurial cppcheck valgrind g++-8
            libgflags-dev doxygen ruby-ronn libtinyxml2-dev libtinyxml-dev
            software-properties-common libeigen3-dev
          - update-alternatives --install /usr/bin/gcc gcc /usr/bin/gcc-8 800 --slave /usr/bin/g++ g++ /usr/bin/g++-8 --slave /usr/bin/gcov gcov /usr/bin/gcov-8
          - gcc -v
          - g++ -v
          - gcov -v
          # lcov
          - git clone https://github.com/linux-test-project/lcov.git
          - cd lcov
          - make install
          - cd ..
          # Dependency: Ignition packages
          - apt-get -y install
            libignition-common3-dev
            libignition-gui-dev
            libignition-math6-eigen3-dev
            libignition-msgs3-dev
            libignition-plugin-dev
            libignition-physics-dev
            libignition-rendering-dev
            libignition-tools-dev
            libignition-transport6-dev
<<<<<<< HEAD
            # libignition-cmake2-dev
            # libignition-gui-dev
            # libignition-msgs3-dev
            # libignition-sensors0-dev
            # libsdformat8-dev
          # SDFormat (uncomment if a specific branch is needed)
          - apt install -y
            libxml2-utils
          - hg clone http://bitbucket.org/osrf/sdformat -b gz11
          - cd sdformat
          - mkdir build
          - cd build
          - cmake .. -DBUILD_TESTING=false
          - make -j4 install
          - cd ../..
          # Ignition cmake (uncomment if a specific branch is needed)
          - hg clone http://bitbucket.org/ignitionrobotics/ign-cmake -b gz11
          - cd ign-cmake
          - mkdir build
          - cd build
          - cmake .. -DBUILD_TESTING=false
          - make -j4 install
          - cd ../..
=======
            libsdformat8-dev
            # libignition-sensors0-dev
          # SDFormat (uncomment if a specific branch is needed)
          # - apt install -y
          #   libxml2-utils
          # - hg clone http://bitbucket.org/osrf/sdformat -b gz11
          # - cd sdformat
          # - mkdir build
          # - cd build
          # - cmake .. -DBUILD_TESTING=false
          # - make -j4 install
          # - cd ../..
>>>>>>> 0cf9f29e
          # Ignition msgs (uncomment if a specific branch is needed)
          # - apt install -y
          #   libprotobuf-dev protobuf-compiler libprotoc-dev
          # - hg clone http://bitbucket.org/ignitionrobotics/ign-msgs -b gz11
          # - cd ign-msgs
          # - mkdir build
          # - cd build
          # - cmake .. -DBUILD_TESTING=false
          # - make -j4 install
          # - cd ../..
          # Ignition sensors (uncomment if a specific branch is needed)
          - hg clone http://bitbucket.org/ignitionrobotics/ign-sensors -b default
          - cd ign-sensors
          - mkdir build
          - cd build
          - cmake .. -DBUILD_TESTING=false
          - make -j4 install
          - cd ../..
          # Ignition sensors (uncomment if a specific branch is needed)
          - hg clone http://bitbucket.org/ignitionrobotics/ign-sensors -b components
          - cd ign-sensors
          - mkdir build
          - cd build
          - cmake .. -DBUILD_TESTING=false
          - make -j4 install
          - cd ../..
          # Ignition gui (uncomment if a specific branch is needed)
          # - apt install -y
          #   qtbase5-dev libtinyxml2-dev libprotoc-dev libprotobuf-dev
          #   qtdeclarative5-dev
          #   qtquickcontrols2-5-dev
          #   qml-module-qtquick2
          #   qml-module-qtquick-controls
          #   qml-module-qtquick-controls2
          #   qml-module-qtquick-dialogs
          #   qml-module-qtquick-layouts
          #   qml-module-qt-labs-folderlistmodel
          #   qml-module-qt-labs-settings
          # - hg clone http://bitbucket.org/ignitionrobotics/ign-gui -b gz11
          # - cd ign-gui
          # - mkdir build
          # - cd build
          # - cmake .. -DBUILD_TESTING=false
          # - make -j4 install
          # - cd ../..
          # Ignition Gazebo
          - mkdir build
          - cd build
          - cmake .. -DCMAKE_BUILD_TYPE=coverage
          - make -j4 install
          - make test ARGS="-VV"
          - make coverage
          # Use a special version of codecov for handling gcc8 output.
          - bash <(curl -s https://raw.githubusercontent.com/codecov/codecov-bash/4678d212cce2078bbaaf5027af0c0dafaad6a095/codecov) -X gcovout
          - make codecheck
          # - valgrind --tool=memcheck --memcheck:leak-check=full --memcheck:error-exitcode=1 ./bin/ign-gazebo -iterations 10<|MERGE_RESOLUTION|>--- conflicted
+++ resolved
@@ -34,32 +34,8 @@
             libignition-rendering-dev
             libignition-tools-dev
             libignition-transport6-dev
-<<<<<<< HEAD
+            libsdformat8-dev
             # libignition-cmake2-dev
-            # libignition-gui-dev
-            # libignition-msgs3-dev
-            # libignition-sensors0-dev
-            # libsdformat8-dev
-          # SDFormat (uncomment if a specific branch is needed)
-          - apt install -y
-            libxml2-utils
-          - hg clone http://bitbucket.org/osrf/sdformat -b gz11
-          - cd sdformat
-          - mkdir build
-          - cd build
-          - cmake .. -DBUILD_TESTING=false
-          - make -j4 install
-          - cd ../..
-          # Ignition cmake (uncomment if a specific branch is needed)
-          - hg clone http://bitbucket.org/ignitionrobotics/ign-cmake -b gz11
-          - cd ign-cmake
-          - mkdir build
-          - cd build
-          - cmake .. -DBUILD_TESTING=false
-          - make -j4 install
-          - cd ../..
-=======
-            libsdformat8-dev
             # libignition-sensors0-dev
           # SDFormat (uncomment if a specific branch is needed)
           # - apt install -y
@@ -71,7 +47,6 @@
           # - cmake .. -DBUILD_TESTING=false
           # - make -j4 install
           # - cd ../..
->>>>>>> 0cf9f29e
           # Ignition msgs (uncomment if a specific branch is needed)
           # - apt install -y
           #   libprotobuf-dev protobuf-compiler libprotoc-dev
@@ -82,9 +57,9 @@
           # - cmake .. -DBUILD_TESTING=false
           # - make -j4 install
           # - cd ../..
-          # Ignition sensors (uncomment if a specific branch is needed)
-          - hg clone http://bitbucket.org/ignitionrobotics/ign-sensors -b default
-          - cd ign-sensors
+          # Ignition cmake (uncomment if a specific branch is needed)
+          - hg clone http://bitbucket.org/ignitionrobotics/ign-cmake -b gz11
+          - cd ign-cmake
           - mkdir build
           - cd build
           - cmake .. -DBUILD_TESTING=false
