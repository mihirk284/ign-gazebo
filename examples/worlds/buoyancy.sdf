<?xml version="1.0" ?>
<!--
  Ignition Gazebo buoyancy plugin demo. This world contains the following 
  three models:

  1. submarine: A simple submarine model that floats in place. 
  2. submarine_sinking: A simple submarine model that is not buoyant and sinks.
  3. submarine_buoyant: A simple submarine model that is buoyant and floats.

  To run this demo: `ign gazebo -v 4 buoyancy.sdf`

  To alter a submarine's buoyancy do one or both of the following:

  1. Change the submarine's inertia.
  2. Change the `fluid_density` in the `buoyancy-system` plugin.
-->
<sdf version="1.6">
  <world name="buoyancy">

    <physics name="1ms" type="ode">
      <max_step_size>0.001</max_step_size>
      <real_time_factor>1.0</real_time_factor>
    </physics>
    <plugin
      filename="libignition-gazebo-physics-system.so"
      name="ignition::gazebo::systems::Physics">
    </plugin>
    <plugin
      filename="libignition-gazebo-user-commands-system.so"
      name="ignition::gazebo::systems::UserCommands">
    </plugin>
    <plugin
      filename="libignition-gazebo-scene-broadcaster-system.so"
      name="ignition::gazebo::systems::SceneBroadcaster">
    </plugin>
    <plugin
      filename="libignition-gazebo-buoyancy-system.so"
      name="ignition::gazebo::systems::Buoyancy">
      <fluid_density>1000</fluid_density>
    </plugin>

    <plugin
      filename="libignition-gazebo-buoyancy-system.so"
      name="ignition::gazebo::systems::Buoyancy">
      <fluid_density>1000</fluid_density>
    </plugin>

    <gui fullscreen="0">

      <!-- 3D scene -->
      <plugin filename="GzScene3D" name="3D View">
        <ignition-gui>
          <title>3D View</title>
          <property type="bool" key="showTitleBar">false</property>
          <property type="string" key="state">docked</property>
        </ignition-gui>

        <engine>ogre2</engine>
        <scene>scene</scene>
        <ambient_light>0.4 0.4 0.4</ambient_light>
        <background_color>0.8 0.8 0.8</background_color>
        <camera_pose>-6 0 6 0 0.5 0</camera_pose>
      </plugin>

      <!-- World control -->
      <plugin filename="WorldControl" name="World control">
        <ignition-gui>
          <title>World control</title>
          <property type="bool" key="showTitleBar">false</property>
          <property type="bool" key="resizable">false</property>
          <property type="double" key="height">72</property>
          <property type="double" key="width">121</property>
          <property type="double" key="z">1</property>

          <property type="string" key="state">floating</property>
          <anchors target="3D View">
            <line own="left" target="left"/>
            <line own="bottom" target="bottom"/>
          </anchors>
        </ignition-gui>

        <play_pause>true</play_pause>
        <step>true</step>
        <start_paused>true</start_paused>
        <service>/world/buoyancy/control</service>
        <stats_topic>/world/buoyancy/stats</stats_topic>

      </plugin>

      <!-- World statistics -->
      <plugin filename="WorldStats" name="World stats">
        <ignition-gui>
          <title>World stats</title>
          <property type="bool" key="showTitleBar">false</property>
          <property type="bool" key="resizable">false</property>
          <property type="double" key="height">110</property>
          <property type="double" key="width">290</property>
          <property type="double" key="z">1</property>

          <property type="string" key="state">floating</property>
          <anchors target="3D View">
            <line own="right" target="right"/>
            <line own="bottom" target="bottom"/>
          </anchors>
        </ignition-gui>

        <sim_time>true</sim_time>
        <real_time>true</real_time>
        <real_time_factor>true</real_time_factor>
        <iterations>true</iterations>
        <topic>/world/buoyancy/stats</topic>
      </plugin>

    </gui>

    <light type="directional" name="sun">
      <cast_shadows>true</cast_shadows>
      <pose>0 0 10 0 0 0</pose>
      <diffuse>1 1 1 1</diffuse>
      <specular>0.5 0.5 0.5 1</specular>
      <attenuation>
        <range>1000</range>
        <constant>0.9</constant>
        <linear>0.01</linear>
        <quadratic>0.001</quadratic>
      </attenuation>
      <direction>-0.5 0.1 -0.9</direction>
    </light>

    <model name='submarine'>
      <pose>0 0 0 1.5707963267948966 0 0</pose>
      <link name='body'>
        <pose>0 0 0 0 0 0</pose>
        <inertial>
          <mass>251.32741228718348</mass>
          <inertia>
            <ixx>86.28907821859966</ixx>
            <ixy>0</ixy>
            <ixz>0</ixz>
            <iyy>86.28907821859966</iyy>
            <iyz>0</iyz>
            <izz>5.026548245743671</izz>
          </inertia>
        </inertial>

        <visual name='body_visual'>
          <geometry>
            <cylinder>
              <radius>0.2</radius>
              <length>2</length>
            </cylinder>
          </geometry>
        </visual>
        <collision name='body_collision'>
          <geometry>
            <cylinder>
              <radius>0.2</radius>
              <length>2</length>
            </cylinder>
          </geometry>
        </collision>

        <visual name='spacer_visual'>
          <pose>0 0 1.05855 0 0 0</pose>
          <geometry>
            <cylinder>
              <radius>0.0933402</radius>
              <length>0.127211</length>
            </cylinder>
          </geometry>
        </visual>
      </link>

      <link name='propeller'>
        <pose>0 0 1.09 3.14159 0 0</pose>
        <inertial>
          <mass>21.820000000000004</mass>
          <inertia>
            <ixx>0.45999415237916674</ixx>
            <ixy>0</ixy>
            <ixz>0</ixz>
            <iyy>0.45999415237916674</iyy>
            <iyz>0</iyz>
            <izz>0.9091666666666668</izz>
          </inertia>
        </inertial>


        <visual name=blade1_visual>
          <pose>0.3433402 0.0 0 0.7853981633974483 0 0.0</pose>
          <geometry>
            <box>
              <size>0.5 0.2 0.05455</size>
            </box>
          </geometry>
        </visual>
        <collision name=blade1_collision>
          <pose>0.3433402 0.0 0 0.7853981633974483 0 0.0</pose>
          <geometry>
            <box>
              <size>0.5 0.2 0.05455</size>
            </box>
          </geometry>
        </collision>

        <visual name=blade2_visual>
          <pose>0.0 0.3433402 0 0.7853981633974483 0 1.5707963267948966</pose>
          <geometry>
            <box>
              <size>0.5 0.2 0.05455</size>
            </box>
          </geometry>
        </visual>
        <collision name=blade2_collision>
          <pose>0.0 0.3433402 0 0.7853981633974483 0 1.5707963267948966</pose>
          <geometry>
            <box>
              <size>0.5 0.2 0.05455</size>
            </box>
          </geometry>
        </collision>

        <visual name=blade3_visual>
          <pose>-0.3433402 -0.0 0 -0.7853981633974483 0 0.0</pose>
          <geometry>
            <box>
              <size>0.5 0.2 0.05455</size>
            </box>
          </geometry>
        </visual>
        <collision name=blade3_collision>
          <pose>-0.3433402 -0.0 0 -0.7853981633974483 0 0.0</pose>
          <geometry>
            <box>
              <size>0.5 0.2 0.05455</size>
            </box>
          </geometry>
        </collision>

        <visual name=blade4_visual>
          <pose>-0.0 -0.3433402 0 -0.7853981633974483 0 1.5707963267948966</pose>
          <geometry>
            <box>
              <size>0.5 0.2 0.05455</size>
            </box>
          </geometry>
        </visual>
        <collision name=blade4_collision>
          <pose>-0.0 -0.3433402 0 -0.7853981633974483 0 1.5707963267948966</pose>
          <geometry>
            <box>
              <size>0.5 0.2 0.05455</size>
            </box>
          </geometry>
        </collision>

      </link>

      <joint name='propeller_joint' type='revolute'>
        <parent>body</parent>
        <child>propeller</child>
        <axis>
          <xyz>0 0 1</xyz>
          <use_parent_model_frame>1</use_parent_model_frame>
          <limit>
            <lower>-1e+12</lower>
            <upper>1e+12</upper>
            <effort>-1</effort>
            <velocity>-1</velocity>
          </limit>
        </axis>
      </joint>
<<<<<<< HEAD
=======

>>>>>>> 582f1fe2
    </model>

    <!-- This model should sink -->
    <model name='submarine_sinking'>
      <pose>5 0 0 1.5707963267948966 0 0</pose>
      <link name='body'>
        <pose>0 0 -1.07935 0 0 0</pose>
        <inertial>
          <mass>1102.6990214100174</mass>
          <inertia>
            <ixx>645.9978433760353</ixx>
            <ixy>0</ixy>
            <ixz>0</ixz>
            <iyy>645.9978433760353</iyy>
            <iyz>0</iyz>
            <izz>49.62145596345078</izz>
          </inertia>
        </inertial>

        <visual name='body_visual'>
          <geometry>
            <cylinder>
              <radius>0.3</radius>
              <length>2.6</length>
            </cylinder>
          </geometry>
        </visual>
        <collision name='body_collision'>
          <geometry>
            <cylinder>
              <radius>0.3</radius>
              <length>2.6</length>
            </cylinder>
          </geometry>
        </collision>

        <visual name='spacer_visual'>
          <pose>0 0 1.378546 0 0 0</pose>
          <geometry>
            <cylinder>
              <radius>0.0933402</radius>
              <length>0.127211</length>
            </cylinder>
          </geometry>
        </visual>
      </link>

      <link name='propeller'>
        <pose>0 0 0.3455 3.14159 0 0</pose>
        <inertial>
          <mass>25.2312297</mass>
          <inertia>
            <ixx>0.5319073381913637</ixx>
            <ixy>0</ixy>
            <ixz>0</ixz>
            <iyy>0.5319073381913637</iyy>
            <iyz>0</iyz>
            <izz>1.0513012375</izz>
          </inertia>
        </inertial>


        <visual name=blade1_visual>
          <pose>0.3433402 0.0 0 0.7853981633974483 0 0.0</pose>
          <geometry>
            <box>
              <size>0.5 0.154178 0.05455</size>
            </box>
          </geometry>
        </visual>
        <collision name=blade1_collision>
          <pose>0.3433402 0.0 0 0.7853981633974483 0 0.0</pose>
          <geometry>
            <box>
              <size>0.5 0.154178 0.05455</size>
            </box>
          </geometry>
        </collision>

        <visual name=blade2_visual>
          <pose>0.0 0.3433402 0 0.7853981633974483 0 1.5707963267948966</pose>
          <geometry>
            <box>
              <size>0.5 0.154178 0.05455</size>
            </box>
          </geometry>
        </visual>
        <collision name=blade2_collision>
          <pose>0.0 0.3433402 0 0.7853981633974483 0 1.5707963267948966</pose>
          <geometry>
            <box>
              <size>0.5 0.154178 0.05455</size>
            </box>
          </geometry>
        </collision>

        <visual name=blade3_visual>
          <pose>-0.3433402 -0.0 0 -0.7853981633974483 0 0.0</pose>
          <geometry>
            <box>
              <size>0.5 0.154178 0.05455</size>
            </box>
          </geometry>
        </visual>
        <collision name=blade3_collision>
          <pose>-0.3433402 -0.0 0 -0.7853981633974483 0 0.0</pose>
          <geometry>
            <box>
              <size>0.5 0.154178 0.05455</size>
            </box>
          </geometry>
        </collision>

        <visual name=blade4_visual>
          <pose>-0.0 -0.3433402 0 -0.7853981633974483 0 1.5707963267948966</pose>
          <geometry>
            <box>
              <size>0.5 0.154178 0.05455</size>
            </box>
          </geometry>
        </visual>
        <collision name=blade4_collision>
          <pose>-0.0 -0.3433402 0 -0.7853981633974483 0 1.5707963267948966</pose>
          <geometry>
            <box>
              <size>0.5 0.154178 0.05455</size>
            </box>
          </geometry>
        </collision>

      </link>

      <joint name='propeller_joint' type='revolute'>
        <parent>body</parent>
        <child>propeller</child>
        <axis>
          <xyz>0 0 1</xyz>
          <use_parent_model_frame>1</use_parent_model_frame>
          <limit>
            <lower>-1e+12</lower>
            <upper>1e+12</upper>
            <effort>-1</effort>
            <velocity>-1</velocity>
          </limit>
        </axis>
      </joint>
    </model>

    <!-- This model should float up -->
    <model name='submarine_buoyant'>
      <pose>-5 0 0 1.5707963267948966 0 0</pose>
      <link name='body'>
        <pose>0 0 -1.07935 0 0 0</pose>
        <inertial>
          <mass>367.5663404700058</mass>
          <inertia>
            <ixx>215.33261445867842</ixx>
            <ixy>0</ixy>
            <ixz>0</ixz>
            <iyy>215.33261445867842</iyy>
            <iyz>0</iyz>
            <izz>16.54048532115026</izz>
          </inertia>
        </inertial>

        <visual name='body_visual'>
          <geometry>
            <cylinder>
              <radius>0.3</radius>
              <length>2.6</length>
            </cylinder>
          </geometry>
        </visual>
        <collision name='body_collision'>
          <geometry>
            <cylinder>
              <radius>0.3</radius>
              <length>2.6</length>
            </cylinder>
          </geometry>
        </collision>

        <visual name='spacer_visual'>
          <pose>0 0 1.378546 0 0 0</pose>
          <geometry>
            <cylinder>
              <radius>0.0933402</radius>
              <length>0.127211</length>
            </cylinder>
          </geometry>
        </visual>
      </link>

      <link name='propeller'>
        <pose>0 0 0.3455 3.14159 0 0</pose>
        <inertial>
          <mass>8.410409900000001</mass>
          <inertia>
            <ixx>0.17730244606378792</ixx>
            <ixy>0</ixy>
            <ixz>0</ixz>
            <iyy>0.17730244606378792</iyy>
            <iyz>0</iyz>
            <izz>0.35043374583333337</izz>
          </inertia>
        </inertial>


        <visual name=blade1_visual>
          <pose>0.3433402 0.0 0 0.7853981633974483 0 0.0</pose>
          <geometry>
            <box>
              <size>0.5 0.154178 0.05455</size>
            </box>
          </geometry>
        </visual>
        <collision name=blade1_collision>
          <pose>0.3433402 0.0 0 0.7853981633974483 0 0.0</pose>
          <geometry>
            <box>
              <size>0.5 0.154178 0.05455</size>
            </box>
          </geometry>
        </collision>

        <visual name=blade2_visual>
          <pose>0.0 0.3433402 0 0.7853981633974483 0 1.5707963267948966</pose>
          <geometry>
            <box>
              <size>0.5 0.154178 0.05455</size>
            </box>
          </geometry>
        </visual>
        <collision name=blade2_collision>
          <pose>0.0 0.3433402 0 0.7853981633974483 0 1.5707963267948966</pose>
          <geometry>
            <box>
              <size>0.5 0.154178 0.05455</size>
            </box>
          </geometry>
        </collision>

        <visual name=blade3_visual>
          <pose>-0.3433402 -0.0 0 -0.7853981633974483 0 0.0</pose>
          <geometry>
            <box>
              <size>0.5 0.154178 0.05455</size>
            </box>
          </geometry>
        </visual>
        <collision name=blade3_collision>
          <pose>-0.3433402 -0.0 0 -0.7853981633974483 0 0.0</pose>
          <geometry>
            <box>
              <size>0.5 0.154178 0.05455</size>
            </box>
          </geometry>
        </collision>

        <visual name=blade4_visual>
          <pose>-0.0 -0.3433402 0 -0.7853981633974483 0 1.5707963267948966</pose>
          <geometry>
            <box>
              <size>0.5 0.154178 0.05455</size>
            </box>
          </geometry>
        </visual>
        <collision name=blade4_collision>
          <pose>-0.0 -0.3433402 0 -0.7853981633974483 0 1.5707963267948966</pose>
          <geometry>
            <box>
              <size>0.5 0.154178 0.05455</size>
            </box>
          </geometry>
        </collision>

      </link>

      <joint name='propeller_joint' type='revolute'>
        <parent>body</parent>
        <child>propeller</child>
        <axis>
          <xyz>0 0 1</xyz>
          <use_parent_model_frame>1</use_parent_model_frame>
          <limit>
            <lower>-1e+12</lower>
            <upper>1e+12</upper>
            <effort>-1</effort>
            <velocity>-1</velocity>
          </limit>
        </axis>
      </joint>
    </model>

  </world>
</sdf>
<|MERGE_RESOLUTION|>--- conflicted
+++ resolved
@@ -39,12 +39,6 @@
       <fluid_density>1000</fluid_density>
     </plugin>
 
-    <plugin
-      filename="libignition-gazebo-buoyancy-system.so"
-      name="ignition::gazebo::systems::Buoyancy">
-      <fluid_density>1000</fluid_density>
-    </plugin>
-
     <gui fullscreen="0">
 
       <!-- 3D scene -->
@@ -270,10 +264,6 @@
           </limit>
         </axis>
       </joint>
-<<<<<<< HEAD
-=======
-
->>>>>>> 582f1fe2
     </model>
 
     <!-- This model should sink -->
