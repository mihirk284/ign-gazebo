--- conflicted
+++ resolved
@@ -18,15 +18,11 @@
       <render_engine>ogre2</render_engine>
     </plugin>
     <plugin
-<<<<<<< HEAD
-      filename="libignition-gazebo-user-commands-system.so"
+      filename="ignition-gazebo-user-commands-system"
       name="ignition::gazebo::systems::UserCommands">
     </plugin>
     <plugin
-      filename="libignition-gazebo-scene-broadcaster-system.so"
-=======
       filename="ignition-gazebo-scene-broadcaster-system"
->>>>>>> c9337ae8
       name="ignition::gazebo::systems::SceneBroadcaster">
     </plugin>
 
