<?xml version="1.0" ?>
<!--
This is an example demonstrating the use of the TouchPlugin.  The plugin
requires that the Contact system be loaded and contact sensors be placed in at
least one link on the model on which this plugin is attached.

The plugin's parameters are documented in src/systems/touchplugin/TouchPlugin.hh

If the plugin is not enabled by default send this command to enable
  ign service -s /white_touches_only_green/enable \
  --reqtype ignition.msgs.Boolean \
  --reptype ignition.msgs.Empty \
  --timeout 3000 \
  --req 'data:true'

The output of the plugin is via

  ign topic -e -t /white_touches_only_green/touched

-->

<sdf version="1.6">
  <world name="touch">
    <plugin
<<<<<<< HEAD
      filename="libignition-gazebo2-physics-system.so"
      name="ignition::gazebo::systems::Physics">
    </plugin>
    <plugin
      filename="libignition-gazebo2-contact-system.so"
      name="ignition::gazebo::systems::Contact">
    </plugin>
    <plugin
      filename="libignition-gazebo2-systems.so"
=======
      filename="libignition-gazebo-physics-system.so"
      name="ignition::gazebo::systems::Physics">
    </plugin>
    <plugin
      filename="libignition-gazebo-contact-system.so"
      name="ignition::gazebo::systems::Contact">
    </plugin>
    <plugin
      filename="libignition-gazebo-scene-broadcaster-system.so"
>>>>>>> 0e52e572
      name="ignition::gazebo::systems::SceneBroadcaster">
    </plugin>

    <gui fullscreen="0">

      <!-- 3D scene -->
      <plugin filename="Scene3D" name="3D View">
        <ignition-gui>
          <title>3D View</title>
          <property type="bool" key="showTitleBar">false</property>
          <property type="string" key="state">docked</property>
        </ignition-gui>

        <engine>ogre</engine>
        <scene>scene</scene>
        <ambient_light>0.4 0.4 0.4</ambient_light>
        <background_color>0.8 0.8 0.8</background_color>
        <camera_pose>-6 0 6 0 0.5 0</camera_pose>
        <service>/world/touch/scene/info</service>
        <pose_topic>/world/touch/pose/info</pose_topic>
        <scene_topic>/world/touch/scene/info</scene_topic>
        <deletion_topic>/world/touch/scene/deletion</deletion_topic>
      </plugin>

      <!-- World control -->
      <plugin filename="WorldControl" name="World control">
        <ignition-gui>
          <title>World control</title>
          <property type="bool" key="showTitleBar">false</property>
          <property type="bool" key="resizable">false</property>
          <property type="double" key="height">72</property>
          <property type="double" key="width">121</property>
          <property type="double" key="z">1</property>

          <property type="string" key="state">floating</property>
          <anchors target="3D View">
            <line own="left" target="left"/>
            <line own="bottom" target="bottom"/>
          </anchors>
        </ignition-gui>

        <play_pause>true</play_pause>
        <step>true</step>
        <start_paused>true</start_paused>
        <service>/world/touch/control</service>
        <stats_topic>/world/touch/stats</stats_topic>

      </plugin>

      <!-- World statistics -->
      <plugin filename="WorldStats" name="World stats">
        <ignition-gui>
          <title>World stats</title>
          <property type="bool" key="showTitleBar">false</property>
          <property type="bool" key="resizable">false</property>
          <property type="double" key="height">110</property>
          <property type="double" key="width">290</property>
          <property type="double" key="z">1</property>

          <property type="string" key="state">floating</property>
          <anchors target="3D View">
            <line own="right" target="right"/>
            <line own="bottom" target="bottom"/>
          </anchors>
        </ignition-gui>

        <sim_time>true</sim_time>
        <real_time>true</real_time>
        <real_time_factor>true</real_time_factor>
        <iterations>true</iterations>
        <topic>/world/touch/stats</topic>

      </plugin>

    </gui>
    <light type="directional" name="sun">
      <cast_shadows>true</cast_shadows>
      <pose>0 0 10 0 0 0</pose>
      <diffuse>1 1 1 1</diffuse>
      <specular>0.5 0.5 0.5 1</specular>
      <attenuation>
        <range>1000</range>
        <constant>0.9</constant>
        <linear>0.01</linear>
        <quadratic>0.001</quadratic>
      </attenuation>
      <direction>-0.5 0.1 -0.9</direction>
    </light>

    <model name="ground_plane">
      <static>true</static>
      <link name="link">
        <collision name="collision">
          <geometry>
            <plane>
              <normal>0 0 1</normal>
            </plane>
          </geometry>
        </collision>
        <visual name="visual">
          <geometry>
            <plane>
              <normal>0 0 1</normal>
              <size>100 100</size>
            </plane>
          </geometry>
          <material>
            <ambient>0.8 0.8 0.8 1</ambient>
            <diffuse>0.8 0.8 0.8 1</diffuse>
            <specular>0.8 0.8 0.8 1</specular>
            <emissive>0.8 0.8 0.8 1</emissive>
          </material>
        </visual>
      </link>
    </model>

    <model name="white_box">
      <pose>0 0 4 0 0 0</pose>

      <link name="link">
        <collision name="collision">
          <geometry>
            <box>
              <size>0.5 0.5 0.5</size>
            </box>
          </geometry>
        </collision>
        <visual name="visual">
          <geometry>
            <box>
              <size>0.5 0.5 0.5</size>
            </box>
          </geometry>
        </visual>

        <sensor name="white_box_sensor" type="contact">
          <contact>
            <collision>collision</collision>
          </contact>
        </sensor>

      </link>

      <plugin
<<<<<<< HEAD
        filename="libignition-gazebo2-touchplugin-system.so"
=======
        filename="libignition-gazebo-touchplugin-system.so"
>>>>>>> 0e52e572
        name="ignition::gazebo::systems::TouchPlugin">
        <target>green_box_for_white</target>
        <time>3</time>
        <namespace>white_touches_only_green</namespace>
        <enabled>true</enabled>
      </plugin>
    </model>

    <model name="green_box_for_white">
      <pose>0 0 0.5 0 0 0</pose>
      <link name="link">
        <collision name="collision">
          <geometry>
            <box>
              <size>1 1 1</size>
            </box>
          </geometry>
        </collision>
        <visual name="visual">
          <geometry>
            <box>
              <size>1 1 1</size>
            </box>
          </geometry>
          <material>
            <ambient>0 1 0 1</ambient>
            <emissive>0 1 0 1</emissive>
          </material>
        </visual>
      </link>
    </model>
  </world>
</sdf>
<|MERGE_RESOLUTION|>--- conflicted
+++ resolved
@@ -22,17 +22,6 @@
 <sdf version="1.6">
   <world name="touch">
     <plugin
-<<<<<<< HEAD
-      filename="libignition-gazebo2-physics-system.so"
-      name="ignition::gazebo::systems::Physics">
-    </plugin>
-    <plugin
-      filename="libignition-gazebo2-contact-system.so"
-      name="ignition::gazebo::systems::Contact">
-    </plugin>
-    <plugin
-      filename="libignition-gazebo2-systems.so"
-=======
       filename="libignition-gazebo-physics-system.so"
       name="ignition::gazebo::systems::Physics">
     </plugin>
@@ -42,7 +31,6 @@
     </plugin>
     <plugin
       filename="libignition-gazebo-scene-broadcaster-system.so"
->>>>>>> 0e52e572
       name="ignition::gazebo::systems::SceneBroadcaster">
     </plugin>
 
@@ -187,11 +175,7 @@
       </link>
 
       <plugin
-<<<<<<< HEAD
-        filename="libignition-gazebo2-touchplugin-system.so"
-=======
         filename="libignition-gazebo-touchplugin-system.so"
->>>>>>> 0e52e572
         name="ignition::gazebo::systems::TouchPlugin">
         <target>green_box_for_white</target>
         <time>3</time>
