--- conflicted
+++ resolved
@@ -439,12 +439,8 @@
       /// \brief The first component instance of the specified type.
       /// \return First component instance of the specified type, or nullptr
       /// if the type does not exist.
-<<<<<<< HEAD
-      private: components::BaseComponent *First(const ComponentTypeId _componentTypeId);
-=======
       private: components::BaseComponent *First(
                    const ComponentTypeId _componentTypeId);
->>>>>>> c20613e7
 
       /// \brief Implmentation of CreateComponent.
       /// \param[in] _entity The entity that will be associated with
@@ -462,12 +458,8 @@
       /// \param[in] _type Id of the component type.
       /// \return The component of the specified type assigned to specified
       /// Entity, or nullptr if the component could not be found.
-<<<<<<< HEAD
-      private: const components::BaseComponent *ComponentImplementation(const Entity _entity,
-=======
       private: const components::BaseComponent *ComponentImplementation(
                    const Entity _entity,
->>>>>>> c20613e7
                    const ComponentTypeId _type) const;
 
       /// \brief Get a mutable component based on a component type.
@@ -475,12 +467,8 @@
       /// \param[in] _type Id of the component type.
       /// \return The component of the specified type assigned to specified
       /// Entity, or nullptr if the component could not be found.
-<<<<<<< HEAD
-      private: components::BaseComponent *ComponentImplementation(const Entity _entity,
-=======
       private: components::BaseComponent *ComponentImplementation(
                    const Entity _entity,
->>>>>>> c20613e7
                    const ComponentTypeId _type);
 
       /// \brief Get a component based on a key.
@@ -494,12 +482,8 @@
       /// \param[in] _key A key that uniquely identifies a component.
       /// \return The component associated with the key, or nullptr if the
       /// component could not be found.
-<<<<<<< HEAD
-      private: components::BaseComponent *ComponentImplementation(const ComponentKey &_key);
-=======
       private: components::BaseComponent *ComponentImplementation(
                    const ComponentKey &_key);
->>>>>>> c20613e7
 
       /// \brief Register a new component type.
       /// \param[in] _typeId Type if of the new component.
