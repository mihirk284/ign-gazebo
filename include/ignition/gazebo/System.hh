--- conflicted
+++ resolved
@@ -17,17 +17,10 @@
 #ifndef IGNITION_GAZEBO_SYSTEM_HH_
 #define IGNITION_GAZEBO_SYSTEM_HH_
 
-<<<<<<< HEAD
 #include <ignition/common/Time.hh>
 #include <ignition/gazebo/config.hh>
 #include <ignition/gazebo/EntityComponentManager.hh>
-=======
-#include <vector>
-
-#include <ignition/gazebo/config.hh>
->>>>>>> e004649f
 #include <ignition/gazebo/Export.hh>
-#include <ignition/gazebo/Types.hh>
 
 namespace ignition
 {
@@ -50,31 +43,26 @@
       public: virtual ~System();
 
       /// \brief Initialize the system.
-<<<<<<< HEAD
       public: virtual void Init() = 0;
 
       /// \brief Called when an entity is added to the simulation.
       // //TODO(mjcarroll): Should this be filtered by matching components?
-      public: virtual void EntityAdded(const Entity& _entity,
+      public: virtual void EntityAdded(const Entity &_entity,
                                        const EntityComponentManager &_ecm);
 
       /// \brief Called when an entity is removed from the simulation.
       // //TODO(mjcarroll): Should this be filtered by matching components?
-      public: virtual void EntityRemoved(const Entity& entity,
+      public: virtual void EntityRemoved(const Entity &_entity,
                                          const EntityComponentManager &_ecm);
 
-      public: virtual void PreUpdate(const ignition::common::Time &_dt,
-                                     const EntityComponentManager &_ecm);
+      public: virtual void PreUpdate(const UpdateInfo &_info,
+                                     EntityComponentManager &_ecm);
 
-      public: virtual void Update(const ignition::common::Time &_dt,
+      public: virtual void Update(const UpdateInfo &_info,
                                   EntityComponentManager &_ecm);
 
-      public: virtual void PostUpdate(const ignition::common::Time &_dt,
+      public: virtual void PostUpdate(const UpdateInfo &_info,
                                       const EntityComponentManager &_ecm);
-=======
-      /// \param[out] _cbs A set of callbacks.
-      public: virtual void Init(std::vector<EntityQueryCallback> &_cbs) = 0;
->>>>>>> e004649f
     };
     }
   }
