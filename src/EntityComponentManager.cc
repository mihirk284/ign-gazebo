/*
 * Copyright (C) 2018 Open Source Robotics Foundation
 *
 * Licensed under the Apache License, Version 2.0 (the "License");
 * you may not use this file except in compliance with the License.
 * You may obtain a copy of the License at
 *
 *     http://www.apache.org/licenses/LICENSE-2.0
 *
 * Unless required by applicable law or agreed to in writing, software
 * distributed under the License is distributed on an "AS IS" BASIS,
 * WITHOUT WARRANTIES OR CONDITIONS OF ANY KIND, either express or implied.
 * See the License for the specific language governing permissions and
 * limitations under the License.
 *
*/

#include <map>
#include <set>
#include <vector>

#include "ignition/common/Profiler.hh"
#include "ignition/gazebo/components/Component.hh"
#include "ignition/gazebo/components/Factory.hh"
#include "ignition/gazebo/EntityComponentManager.hh"

using namespace ignition;
using namespace gazebo;

class ignition::gazebo::EntityComponentManagerPrivate
{
  /// \brief Implementation of the CreateEntity function, which takes a specific
  /// entity as input.
  /// \param[in] _entity Entity to be created.
  /// \return Created entity, which should match the input.
  public: Entity CreateEntityImplementation(Entity _entity);

  /// \brief Recursively insert an entity and all its descendants into a given
  /// set.
  /// \param[in] _entity Entity to be inserted.
  /// \param[in, out] _set Set to be filled.
  public: void InsertEntityRecursive(Entity _entity,
      std::set<Entity> &_set);

  /// \brief Register a new component type.
  /// \param[in] _typeId Type if of the new component.
  /// \return True if created successfully.
  public: bool CreateComponentStorage(const ComponentTypeId _typeId);

  /// \brief Map of component storage classes. The key is a component
  /// type id, and the value is a pointer to the component storage.
  public: std::map<ComponentTypeId,
          std::unique_ptr<ComponentStorageBase>> components;

  /// \brief A graph holding all entities, arranged according to their
  /// parenting.
  public: EntityGraph entities;

  /// \brief Entities that have just been created
  public: std::set<Entity> newlyCreatedEntities;

  /// \brief Entities that need to be removed.
  public: std::set<Entity> toRemoveEntities;

  /// \brief Flag that indicates if all entities should be removed.
  public: bool removeAllEntities{false};

  /// \brief The set of components that each entity has
  public: std::map<Entity, std::vector<ComponentKey>> entityComponents;

  /// \brief A mutex to protect newly created entityes.
  public: std::mutex entityCreatedMutex;

  /// \brief A mutex to protect entity remove.
  public: std::mutex entityRemoveMutex;

  /// \brief The set of all views.
  public: mutable std::map<detail::ComponentTypeKey, detail::View> views;

  /// \brief Keep track of entities already used to ensure uniqueness.
  public: uint64_t entityCount{0};
};

//////////////////////////////////////////////////
EntityComponentManager::EntityComponentManager()
  : dataPtr(new EntityComponentManagerPrivate)
{
}

//////////////////////////////////////////////////
EntityComponentManager::~EntityComponentManager() = default;

//////////////////////////////////////////////////
size_t EntityComponentManager::EntityCount() const
{
  return this->dataPtr->entities.Vertices().size();
}

/////////////////////////////////////////////////
Entity EntityComponentManager::CreateEntity()
{
  Entity entity = ++this->dataPtr->entityCount;

  if (entity == std::numeric_limits<int64_t>::max())
  {
    ignwarn << "Reached maximum number of entities [" << entity << "]"
            << std::endl;
    return entity;
  }

  return this->dataPtr->CreateEntityImplementation(entity);
}

/////////////////////////////////////////////////
Entity EntityComponentManagerPrivate::CreateEntityImplementation(Entity _entity)
{
  this->entities.AddVertex(std::to_string(_entity), _entity, _entity);

  // Add entity to the list of newly created entities
  {
    std::lock_guard<std::mutex> lock(this->entityCreatedMutex);
    this->newlyCreatedEntities.insert(_entity);
  }

  return _entity;
}

/////////////////////////////////////////////////
void EntityComponentManager::ClearNewlyCreatedEntities()
{
  std::lock_guard<std::mutex> lock(this->dataPtr->entityCreatedMutex);
  this->dataPtr->newlyCreatedEntities.clear();
  for (auto &view : this->dataPtr->views)
  {
    view.second.ClearNewEntities();
  }
}

/////////////////////////////////////////////////
void EntityComponentManagerPrivate::InsertEntityRecursive(Entity _entity,
    std::set<Entity> &_set)
{
  for (const auto &vertex : this->entities.AdjacentsFrom(_entity))
  {
    this->InsertEntityRecursive(vertex.first, _set);
  }
  _set.insert(_entity);
}

/////////////////////////////////////////////////
void EntityComponentManager::RequestRemoveEntity(Entity _entity,
    bool _recursive)
{
  // Store the to-be-removed entities in a temporary set so we can call
  // UpdateViews on each of them
  std::set<Entity> tmpToRemoveEntities;
  if (!_recursive)
  {
    tmpToRemoveEntities.insert(_entity);
  }
  else
  {
    this->dataPtr->InsertEntityRecursive(_entity, tmpToRemoveEntities);
  }

  {
    std::lock_guard<std::mutex> lock(this->dataPtr->entityRemoveMutex);
    this->dataPtr->toRemoveEntities.insert(tmpToRemoveEntities.begin(),
                                          tmpToRemoveEntities.end());
  }

  for (const auto &removedEntity : tmpToRemoveEntities)
  {
    this->UpdateViews(removedEntity);
  }
}

/////////////////////////////////////////////////
void EntityComponentManager::RequestRemoveEntities()
{
  {
    std::lock_guard<std::mutex> lock(this->dataPtr->entityRemoveMutex);
    this->dataPtr->removeAllEntities = true;
  }
  this->RebuildViews();
}

/////////////////////////////////////////////////
void EntityComponentManager::ProcessRemoveEntityRequests()
{
  IGN_PROFILE("EntityComponentManager::ProcessRemoveEntityRequests");
  std::lock_guard<std::mutex> lock(this->dataPtr->entityRemoveMutex);
  // Short-cut if erasing all entities
  if (this->dataPtr->removeAllEntities)
  {
    IGN_PROFILE("RemoveAll");
    this->dataPtr->removeAllEntities = false;
    this->dataPtr->entities = EntityGraph();
    this->dataPtr->entityComponents.clear();
    this->dataPtr->toRemoveEntities.clear();

    for (std::pair<const ComponentTypeId,
        std::unique_ptr<ComponentStorageBase>> &comp: this->dataPtr->components)
    {
      comp.second->RemoveAll();
    }

    // All views are now invalid.
    this->dataPtr->views.clear();
  }
  else
  {
    IGN_PROFILE("Remove");
    // Otherwise iterate through the list of entities to remove.
    for (const Entity entity : this->dataPtr->toRemoveEntities)
    {
      // Make sure the entity exists and is not removed.
      if (!this->HasEntity(entity))
        continue;

      // Remove from graph
      this->dataPtr->entities.RemoveVertex(entity);

      // Remove the components, if any.
      if (this->dataPtr->entityComponents.find(entity) !=
          this->dataPtr->entityComponents.end())
      {
        for (const ComponentKey &key :
            this->dataPtr->entityComponents.at(entity))
        {
          this->dataPtr->components.at(key.first)->Remove(key.second);
        }

        // Remove the entry in the entityComponent map
        this->dataPtr->entityComponents.erase(entity);
      }

      // Remove the entity from views.
      for (auto &view : this->dataPtr->views)
      {
        view.second.RemoveEntity(entity, view.first);
      }
    }
    // Clear the set of entities to remove.
    this->dataPtr->toRemoveEntities.clear();
  }
}

/////////////////////////////////////////////////
bool EntityComponentManager::RemoveComponent(
    const Entity _entity, const ComponentTypeId &_typeId)
{
  auto componentId = this->EntityComponentIdFromType(_entity, _typeId);
  ComponentKey key{_typeId, componentId};
  return this->RemoveComponent(_entity, key);
}

/////////////////////////////////////////////////
bool EntityComponentManager::RemoveComponent(
    const Entity _entity, const ComponentKey &_key)
{
  // Make sure the entity exists and has the component.
  if (!this->EntityHasComponent(_entity, _key))
    return false;

  auto entityComponentIter = std::find(
      this->dataPtr->entityComponents[_entity].begin(),
      this->dataPtr->entityComponents[_entity].end(), _key);

  this->dataPtr->components.at(_key.first)->Remove(_key.second);
  this->dataPtr->entityComponents[_entity].erase(entityComponentIter);

  this->UpdateViews(_entity);
  return true;
}

/////////////////////////////////////////////////
bool EntityComponentManager::EntityHasComponent(const Entity _entity,
    const ComponentKey &_key) const
{
  return this->HasEntity(_entity) &&
    std::find(this->dataPtr->entityComponents[_entity].begin(),
        this->dataPtr->entityComponents[_entity].end(), _key) !=
    this->dataPtr->entityComponents[_entity].end();
}

/////////////////////////////////////////////////
bool EntityComponentManager::EntityHasComponentType(const Entity _entity,
    const ComponentTypeId &_typeId) const
{
  if (!this->HasEntity(_entity))
    return false;

  auto iter = this->dataPtr->entityComponents.find(_entity);

  if (iter == this->dataPtr->entityComponents.end())
    return false;

  return std::find_if(iter->second.begin(), iter->second.end(),
      [&] (const ComponentKey &_key)
      {
        return _key.first == _typeId;
      }) != iter->second.end();
}

/////////////////////////////////////////////////
bool EntityComponentManager::IsNewEntity(const Entity _entity) const
{
  std::lock_guard<std::mutex> lock(this->dataPtr->entityCreatedMutex);
  return this->dataPtr->newlyCreatedEntities.find(_entity) !=
         this->dataPtr->newlyCreatedEntities.end();
}

/////////////////////////////////////////////////
bool EntityComponentManager::IsMarkedForRemoval(const Entity _entity) const
{
  std::lock_guard<std::mutex> lock(this->dataPtr->entityRemoveMutex);
  if (this->dataPtr->removeAllEntities)
  {
    return true;
  }
  return this->dataPtr->toRemoveEntities.find(_entity) !=
         this->dataPtr->toRemoveEntities.end();
}

/////////////////////////////////////////////////
bool EntityComponentManager::HasEntity(const Entity _entity) const
{
  auto vertex = this->dataPtr->entities.VertexFromId(_entity);
  return vertex.Id() != math::graph::kNullId;
}

/////////////////////////////////////////////////
Entity EntityComponentManager::ParentEntity(const Entity _entity) const
{
  auto parents = this->Entities().AdjacentsTo(_entity);
  if (parents.empty())
    return kNullEntity;

  // TODO(louise) Do we want to support multiple parents?
  return parents.begin()->first;
}

/////////////////////////////////////////////////
bool EntityComponentManager::SetParentEntity(const Entity _child,
    const Entity _parent)
{
  // Remove current parent(s)
  auto parents = this->Entities().AdjacentsTo(_child);
  for (const auto &parent : parents)
  {
    auto edge = this->dataPtr->entities.EdgeFromVertices(parent.first, _child);
    this->dataPtr->entities.RemoveEdge(edge);
  }

  // Leave parent-less
  if (_parent == kNullEntity)
  {
    return true;
  }

  // Add edge
  auto edge = this->dataPtr->entities.AddEdge({_parent, _child}, true);
  return (math::graph::kNullId != edge.Id());
}

/////////////////////////////////////////////////
ComponentKey EntityComponentManager::CreateComponentImplementation(
    const Entity _entity, const ComponentTypeId _componentTypeId,
    const components::BaseComponent *_data)
{
  // If type hasn't been instantiated yet, create a storage for it
  if (!this->HasComponentType(_componentTypeId))
  {
    if (!this->dataPtr->CreateComponentStorage(_componentTypeId))
    {
      ignerr << "Failed to create component of type [" << _componentTypeId
             << "] for entity [" << _entity
             << "]. Type has not been properly registered." << std::endl;
      return ComponentKey();
    }
  }

  // Instantiate the new component.
  std::pair<ComponentId, bool> componentIdPair =
    this->dataPtr->components[_componentTypeId]->Create(_data);

  ComponentKey componentKey{_componentTypeId, componentIdPair.first};

  this->dataPtr->entityComponents[_entity].push_back(componentKey);

  if (componentIdPair.second)
    this->RebuildViews();
  else
    this->UpdateViews(_entity);

  return componentKey;
}

/////////////////////////////////////////////////
bool EntityComponentManager::EntityMatches(Entity _entity,
    const std::set<ComponentTypeId> &_types) const
{
  auto iter = this->dataPtr->entityComponents.find(_entity);
  if (iter == this->dataPtr->entityComponents.end())
    return false;

  // \todo(nkoenig) The performance of this could be improved. Ideally we
  // wouldn't need two loops to confirm that an entity matches a set of
  // types. It might be possible to create bitmask for component sets.
  // Fixing this might not be high priority, unless we expect frequent
  // creation of entities and/or queries.
  for (const ComponentTypeId &type : _types)
  {
    bool found = false;
    for (const ComponentKey &comp : iter->second)
    {
      if (comp.first == type)
      {
        found = true;
        break;
      }
    }
    if (!found)
      return false;
  }

  return true;
}

/////////////////////////////////////////////////
ComponentId EntityComponentManager::EntityComponentIdFromType(
    const Entity _entity, const ComponentTypeId _type) const
{
  auto ecIter = this->dataPtr->entityComponents.find(_entity);

  if (ecIter == this->dataPtr->entityComponents.end())
    return -1;

  auto iter =
    std::find_if(ecIter->second.begin(), ecIter->second.end(),
      [&] (const ComponentKey &_key)
  {
    return _key.first == _type;
  });

  if (iter != ecIter->second.end())
    return iter->second;

  return -1;
}

/////////////////////////////////////////////////
const components::BaseComponent
    *EntityComponentManager::ComponentImplementation(
    const Entity _entity, const ComponentTypeId _type) const
{
  auto ecIter = this->dataPtr->entityComponents.find(_entity);

  if (ecIter == this->dataPtr->entityComponents.end())
    return nullptr;

  auto iter = std::find_if(ecIter->second.begin(), ecIter->second.end(),
      [&] (const ComponentKey &_key)
  {
    return _key.first == _type;
  });

  if (iter != ecIter->second.end())
    return this->dataPtr->components.at(iter->first)->Component(iter->second);

  return nullptr;
}

/////////////////////////////////////////////////
components::BaseComponent *EntityComponentManager::ComponentImplementation(
    const Entity _entity, const ComponentTypeId _type)
{
  auto ecIter = this->dataPtr->entityComponents.find(_entity);

  if (ecIter == this->dataPtr->entityComponents.end())
    return nullptr;

  auto iter =
    std::find_if(ecIter->second.begin(), ecIter->second.end(),
        [&] (const ComponentKey &_key)
  {
    return _key.first == _type;
  });

  if (iter != ecIter->second.end())
    return this->dataPtr->components.at(iter->first)->Component(iter->second);

  return nullptr;
}

/////////////////////////////////////////////////
const components::BaseComponent
    *EntityComponentManager::ComponentImplementation(
    const ComponentKey &_key) const
{
  if (this->dataPtr->components.find(_key.first) !=
      this->dataPtr->components.end())
  {
    return this->dataPtr->components.at(_key.first)->Component(_key.second);
  }
  return nullptr;
}

/////////////////////////////////////////////////
components::BaseComponent *EntityComponentManager::ComponentImplementation(
    const ComponentKey &_key)
{
  if (this->dataPtr->components.find(_key.first) !=
      this->dataPtr->components.end())
  {
    return this->dataPtr->components.at(_key.first)->Component(_key.second);
  }
  return nullptr;
}

/////////////////////////////////////////////////
bool EntityComponentManager::HasComponentType(
    const ComponentTypeId _typeId) const
{
  return this->dataPtr->components.find(_typeId) !=
    this->dataPtr->components.end();
}

/////////////////////////////////////////////////
bool EntityComponentManagerPrivate::CreateComponentStorage(
    const ComponentTypeId _typeId)
{
  auto storage = components::Factory::Instance()->NewStorage(_typeId);

  if (nullptr == storage)
  {
    ignerr << "Internal errror: failed to create storage for type [" << _typeId
           << "]" << std::endl;
    return false;
  }

  this->components[_typeId] = std::move(storage);
<<<<<<< HEAD
  igndbg << "Created storage for component type [" << _typeId << "].\n";

  return true;
=======
  igndbg << "Using components of type [" << _typeId << "] / ["
         << components::Factory::Instance()->Name(_typeId) << "].\n";
>>>>>>> e04ef7bc
}

/////////////////////////////////////////////////
components::BaseComponent *EntityComponentManager::First(
    const ComponentTypeId _componentTypeId)
{
  auto iter = this->dataPtr->components.find(_componentTypeId);
  if (iter != this->dataPtr->components.end())
  {
    return iter->second->First();
  }
  return nullptr;
}

//////////////////////////////////////////////////
const EntityGraph &EntityComponentManager::Entities() const
{
  return this->dataPtr->entities;
}

//////////////////////////////////////////////////
bool EntityComponentManager::FindView(const std::set<ComponentTypeId> &_types,
    std::map<detail::ComponentTypeKey, detail::View>::iterator &_iter) const
{
  _iter = this->dataPtr->views.find(_types);
  return _iter != this->dataPtr->views.end();
}

//////////////////////////////////////////////////
std::map<detail::ComponentTypeKey, detail::View>::iterator
    EntityComponentManager::AddView(const std::set<ComponentTypeId> &_types,
    detail::View &&_view) const
{
  // If the view already exists, then the map will return the iterator to
  // the location that prevented the insertion.
  return this->dataPtr->views.insert(
      std::make_pair(_types, std::move(_view))).first;
}

//////////////////////////////////////////////////
void EntityComponentManager::UpdateViews(const Entity _entity)
{
  IGN_PROFILE("EntityComponentManager::UpdateViews");
  for (auto &view : this->dataPtr->views)
  {
    // Add/update the entity if it matches the view.
    if (this->EntityMatches(_entity, view.first))
    {
      view.second.AddEntity(_entity, this->IsNewEntity(_entity));
      // If there is a request to delete this entity, update the view as
      // well
      if (this->IsMarkedForRemoval(_entity))
      {
        view.second.AddEntityToRemoved(_entity);
      }
      for (const ComponentTypeId &compTypeId : view.first)
      {
        view.second.AddComponent(_entity, compTypeId,
            this->EntityComponentIdFromType(_entity, compTypeId));
      }
    }
    else
    {
      view.second.RemoveEntity(_entity, view.first);
    }
  }
}

//////////////////////////////////////////////////
void EntityComponentManager::RebuildViews()
{
  IGN_PROFILE("EntityComponentManager::RebuildViews");
  for (auto &view : this->dataPtr->views)
  {
    view.second.entities.clear();
    view.second.components.clear();
    // Add all the entities that match the component types to the
    // view.
    for (const auto &vertex : this->dataPtr->entities.Vertices())
    {
      Entity entity = vertex.first;
      if (this->EntityMatches(entity, view.first))
      {
        view.second.AddEntity(entity, this->IsNewEntity(entity));
        // If there is a request to delete this entity, update the view as
        // well
        if (this->IsMarkedForRemoval(entity))
        {
          view.second.AddEntityToRemoved(entity);
        }
        // Store pointers to all the components. This recursively adds
        // all the ComponentTypeTs that belong to the entity to the view.
        for (const ComponentTypeId &compTypeId : view.first)
        {
          view.second.AddComponent(entity, compTypeId,
              this->EntityComponentIdFromType(
                entity, compTypeId));
        }
      }
    }
  }
}

//////////////////////////////////////////////////
ignition::msgs::SerializedState EntityComponentManager::State(
    std::unordered_set<Entity> _entities,
    std::unordered_set<ComponentTypeId> _types) const
{
  ignition::msgs::SerializedState stateMsg;
  for (const auto &[entity, components] : this->dataPtr->entityComponents)
  {
    if (!_entities.empty() && _entities.find(entity) == _entities.end())
    {
      continue;
    }

    auto entityMsg = stateMsg.add_entities();
    entityMsg->set_id(entity);

    for (const auto &comp : components)
    {
      if (!_types.empty() && _types.find(comp.first) == _entities.end())
      {
        continue;
      }

      auto compMsg = entityMsg->add_components();

      auto compBase = this->ComponentImplementation(entity, comp.first);
      compMsg->set_type(compBase->TypeId());

      std::ostringstream ostr;
      ostr << *compBase;

      compMsg->set_component(ostr.str());
    }
  }

  return stateMsg;
}

//////////////////////////////////////////////////
void EntityComponentManager::SetState(
    const ignition::msgs::SerializedState &_stateMsg)
{
  // Create / remove / update entities
  for (int e = 0; e < _stateMsg.entities_size(); ++e)
  {
    const auto &entityMsg = _stateMsg.entities(e);

    Entity entity{entityMsg.id()};

    // Remove entity
    if (entityMsg.remove())
    {
      this->RequestRemoveEntity(entity);
      continue;
    }

    // Create entity if it doesn't exist
    if (!this->HasEntity(entity))
    {
      this->dataPtr->CreateEntityImplementation(entity);
    }

    // Create / remove / update components
    for (int c = 0; c < entityMsg.components_size(); ++c)
    {
      const auto &compMsg = entityMsg.components(c);

      // Create component
      auto newComp = components::Factory::Instance()->New(compMsg.type());

      if (nullptr == newComp)
      {
        ignwarn << "Failed to deserialize component of type [" << compMsg.type()
                << "]" << std::endl;
        continue;
      }

      std::istringstream istr(compMsg.component());
      istr >> *newComp.get();

      // Get type id
      auto typeId = newComp->TypeId();

      // TODO(louise) Move into if, see TODO below
      this->RemoveComponent(entity, typeId);

      // Remove component
      if (compMsg.remove())
      {
        continue;
      }

      // Get Component
      auto comp = this->ComponentImplementation(entity, typeId);

      // Create if new
      if (nullptr == comp)
      {
        this->CreateComponentImplementation(entity, typeId, newComp.get());
      }
      // Update component value
      else
      {
        // TODO(louise) We're shortcutting above and always  removing the
        // component so that we don't get here, gotta figure out why this
        // doesn't update the component. The following line prints the correct
        // values.
        // igndbg << *comp << "  " << *newComp.get() << std::endl;
        // *comp = *newComp.get();
      }
    }
  }
}<|MERGE_RESOLUTION|>--- conflicted
+++ resolved
@@ -541,14 +541,10 @@
   }
 
   this->components[_typeId] = std::move(storage);
-<<<<<<< HEAD
-  igndbg << "Created storage for component type [" << _typeId << "].\n";
-
-  return true;
-=======
   igndbg << "Using components of type [" << _typeId << "] / ["
          << components::Factory::Instance()->Name(_typeId) << "].\n";
->>>>>>> e04ef7bc
+
+  return true;
 }
 
 /////////////////////////////////////////////////
