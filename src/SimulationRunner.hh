/*
 * Copyright (C) 2018 Open Source Robotics Foundation
 *
 * Licensed under the Apache License, Version 2.0 (the "License");
 * you may not use this file except in compliance with the License.
 * You may obtain a copy of the License at
 *
 *     http://www.apache.org/licenses/LICENSE-2.0
 *
 * Unless required by applicable law or agreed to in writing, software
 * distributed under the License is distributed on an "AS IS" BASIS,
 * WITHOUT WARRANTIES OR CONDITIONS OF ANY KIND, either express or implied.
 * See the License for the specific language governing permissions and
 * limitations under the License.
 *
*/
#ifndef IGNITION_GAZEBO_SIMULATIONRUNNER_HH_
#define IGNITION_GAZEBO_SIMULATIONRUNNER_HH_

#include <atomic>
#include <chrono>
#include <functional>
#include <list>
#include <memory>
#include <string>
#include <unordered_set>
#include <utility>
#include <vector>

#include <sdf/Collision.hh>
#include <sdf/Joint.hh>
#include <sdf/Light.hh>
#include <sdf/Link.hh>
#include <sdf/Model.hh>
#include <sdf/Physics.hh>
#include <sdf/Visual.hh>
#include <sdf/World.hh>

#include <ignition/common/Event.hh>
#include <ignition/common/WorkerPool.hh>
#include <ignition/transport/Node.hh>

#include "ignition/gazebo/config.hh"
#include "ignition/gazebo/EntityComponentManager.hh"
#include "ignition/gazebo/EventManager.hh"
#include "ignition/gazebo/Export.hh"
#include "ignition/gazebo/System.hh"
#include "ignition/gazebo/SystemLoader.hh"
#include "ignition/gazebo/SystemPluginPtr.hh"
#include "ignition/gazebo/Types.hh"

#include "LevelManager.hh"

using namespace std::chrono_literals;

namespace ignition
{
  namespace gazebo
  {
    // Inline bracket to help doxygen filtering.
    inline namespace IGNITION_GAZEBO_VERSION_NAMESPACE {
    // Forward declarations.
    class SimulationRunnerPrivate;

    /// \brief Class to hold systems internally
    class SystemInternal
    {
      /// \brief Constructor
      public: explicit SystemInternal(const SystemPluginPtr &_systemPlugin)
              : systemPlugin(_systemPlugin),
                system(systemPlugin->QueryInterface<System>()),
                preupdate(systemPlugin->QueryInterface<ISystemPreUpdate>()),
                update(systemPlugin->QueryInterface<ISystemUpdate>()),
                postupdate(systemPlugin->QueryInterface<ISystemPostUpdate>())
      {
      }

      /// \brief Plugin object. This manages the lifecycle of the instantiated
      /// class as well as the shared library.
      public: SystemPluginPtr systemPlugin;

      /// \brief Access this system via the `System` interface
      public: System *system = nullptr;

      /// \brief Access this system via the ISystemPreUpdate interface
      /// Will be nullptr if the System doesn't implement this interface.
      public: ISystemPreUpdate *preupdate = nullptr;

      /// \brief Access this system via the ISystemUpdate interface
      /// Will be nullptr if the System doesn't implement this interface.
      public: ISystemUpdate *update = nullptr;

      /// \brief Access this system via the ISystemPostUpdate interface
      /// Will be nullptr if the System doesn't implement this interface.
      public: ISystemPostUpdate *postupdate = nullptr;

      /// \brief Vector of queries and callbacks
      public: std::vector<EntityQueryCallback> updates;
    };

    class IGNITION_GAZEBO_VISIBLE SimulationRunner
    {
      /// \brief Constructor
      /// \param[in] _world Pointer to the SDF world.
      /// \param[in] _systemLoader Reference to system manager.
      public: explicit SimulationRunner(const sdf::World *_world,
<<<<<<< HEAD
                  SystemManager &_systemManager);
=======
                                        const SystemLoaderPtr &_systemLoader);
>>>>>>> 4adcde34

      /// \brief Destructor.
      public: virtual ~SimulationRunner();

      /// \brief Stop running
      public: void Stop();

      /// \brief Run the simulationrunner.
      /// \param[in] _iterations Number of iterations.
      /// \return True if the operation completed successfully.
      public: bool Run(const uint64_t _iterations);

      /// \brief Add system after the simulation runner has been instantiated
      /// \param[in] _system System to be added
      public: void AddSystem(const SystemPluginPtr &_system);

      /// \brief Update all the systems
      public: void UpdateSystems();

      /// \brief Update all levels
      public: void UpdateLevels();

      /// \brief Publish current world statistics.
      public: void PublishStats();

<<<<<<< HEAD
=======
      /// \brief Create all entities that exist in the sdf::World object and
      /// load their plugins.
      /// \param[in] _world SDF world object.
      /// \return Id of world entity.
      public: EntityId CreateEntities(const sdf::World *_world);

      /// \brief Create all entities that exist in the sdf::Model object and
      /// load their plugins.
      /// \param[in] _model SDF model object.
      /// \return Id of model entity.
      public: EntityId CreateEntities(const sdf::Model *_model);

      /// \brief Create all entities that exist in the sdf::Light object and
      /// load their plugins.
      /// \param[in] _light SDF light object.
      /// \return Id of light entity.
      public: EntityId CreateEntities(const sdf::Light *_light);

      /// \brief Create all entities that exist in the sdf::Link object and
      /// load their plugins.
      /// \param[in] _link SDF link object.
      /// \return Id of link entity.
      public: EntityId CreateEntities(const sdf::Link *_link);

      /// \brief Create all entities that exist in the sdf::Joint object and
      /// load their plugins.
      /// \param[in] _joint SDF joint object.
      /// \return Id of joint entity.
      public: EntityId CreateEntities(const sdf::Joint *_joint);

      /// \brief Create all entities that exist in the sdf::Visual object and
      /// load their plugins.
      /// \param[in] _visual SDF visual object.
      /// \return Id of visual entity.
      public: EntityId CreateEntities(const sdf::Visual *_visual);

      /// \brief Create all entities that exist in the sdf::Collision object and
      /// load their plugins.
      /// \param[in] _collision SDF collision object.
      /// \return Id of collision entity.
      public: EntityId CreateEntities(const sdf::Collision *_collision);

      /// \brief Load system plugins for a given entity.
      /// \param[in] _sdf SDF element
      /// \param[in] _id Entity Id
      public: void LoadPlugins(const sdf::ElementPtr &_sdf, const EntityId _id);

>>>>>>> 4adcde34
      /// \brief Get whether this is running. When running is true,
      /// then simulation is stepping forward.
      /// \return True if the server is running.
      public: bool Running() const;

      /// \brief Get the number of iterations the server has executed.
      /// \return The current iteration count.
      public: uint64_t IterationCount() const;

      /// \brief Get the number of entities on the runner.
      /// \return Entity count.
      public: size_t EntityCount() const;

      /// \brief Get the number of systems on the runner.
      /// \return System count.
      public: size_t SystemCount() const;

      /// \brief Set the update period. The update period is the wall-clock
      /// time between updates of all systems. Note that even if systems
      /// are being updated, this doesn't mean sim time is increasing.
      /// \param[in] _updatePeriod Duration between updates.
      public: void SetUpdatePeriod(
                  const std::chrono::steady_clock::duration &_updatePeriod);

      /// \brief Get the update period.
      /// \return The update period.
      public: const std::chrono::steady_clock::duration &UpdatePeriod() const;

      /// \brief Set the paused state.
      /// \param[in] _paused True to pause the simulation runner.
      public: void SetPaused(const bool _paused);

      /// \brief Get the pause state.
      /// \return True if the simulation runner is paused, false otherwise.
      public: bool Paused() const;

      /// \brief Get the EntityComponentManager
      /// \return Reference to the entity component manager.
      public: const EntityComponentManager &EntityCompMgr() const;

      /// \brief Return an entity with the provided name.
      /// \details If multiple entities with the same name exist, the first
      /// entity found will be returned.
      /// \param[in] _name Name of the entity.
      /// \return Id of the entity, if the entity exists in the world. Otherwise
      /// std::nullopt.
      public: std::optional<EntityId> EntityByName(
                  const std::string &_name) const;

      /// \brief Return true if an entity with the provided name exists.
      /// \param[in] _name Name of the entity.
      /// \return True if the entity exists in the world.
      public: bool HasEntity(const std::string &_name) const;

      /// \brief Return true if an entity exists with the
      /// provided name and the entity was queued for deletion. Note that
      /// the entity is not erased immediately. Entity deletion happens at
      /// the end of the next (or current depending on when this function is
      /// called) simulation step.
      /// \param[in] _name Name of the entity to delete.
      /// \return True if the entity exists in the world and it was queued
      /// for deletion.
      public: bool RequestEraseEntity(const std::string &_name);

      /// \brief Return true if an entity exists with the
      /// provided id and the entity was queued for deletion. Note that
      /// the entity is not erased immediately. Entity deletion happens at
      /// the end of the next (or current depending on when this function is
      /// called) simulation step.
      /// \details If multiple entities with the same name exist, only the
      /// first entity found will be deleted.
      /// \param[in] _id Id of the entity to delete.
      /// \return True if the entity exists in the world and it was queued
      /// for deletion.
      public: bool RequestEraseEntity(const EntityId _id);

      /// \brief Get the EventManager
      /// \return Reference to the event manager.
      public: const EventManager &EventMgr() const;

      /// \brief Get the current info object.
      /// \return Current info.
      public: const UpdateInfo &CurrentInfo() const;

      /// \brief Get the step size;
      /// \return Step size.
      public: const ignition::math::clock::duration &StepSize() const;

      /// \brief Set the step size;
      /// \param[in] _step Step size.
      public: void SetStepSize(const ignition::math::clock::duration &_step);

      /// \brief World control service callback. This function stores the
      /// the request which will then be processed by the ProcessMessages
      /// function.
      /// \param[in] _req Request from client, currently handling play / pause
      /// and multistep.
      /// \param[out] _res Response to client, true if successful.
      /// \return True for success
      private: bool OnWorldControl(const msgs::WorldControl &_req,
                                         msgs::Boolean &_res);

      /// \brief Calculate real time factor and populate currentInfo.
      private: void UpdateCurrentInfo();

      /// \brief Process all buffered messages. Ths function is called at
      /// the end of an update iteration.
      private: void ProcessMessages();

      /// \brief Process world control service messages.
      private: void ProcessWorldControl();

      /// \brief This is used to indicate that Run has been called, and the
      /// server is in the run state.
      private: std::atomic<bool> running{false};

      /// \brief All the systems.
      private: std::vector<SystemInternal> systems;

      /// \brief Systems implementing Configure
      private: std::vector<ISystemConfigure *> systemsConfigure;

      /// \brief Systems implementing PreUpdate
      private: std::vector<ISystemPreUpdate *> systemsPreupdate;

      /// \brief Systems implementing Update
      private: std::vector<ISystemUpdate *> systemsUpdate;

      /// \brief Systems implementing PostUpdate
      private: std::vector<ISystemPostUpdate *> systemsPostupdate;

      /// \brief Manager of all events.
      private: EventManager eventMgr;

      /// \brief Manager of all components.
      private: EntityComponentManager entityCompMgr;

      /// \brief Manager of all levels.
      private: std::unique_ptr<LevelManager> levelMgr;

      /// \brief A pool of worker threads.
      private: common::WorkerPool workerPool{2};

      /// \brief Wall time of the previous update.
      private: std::chrono::steady_clock::time_point prevUpdateRealTime;

      /// \brief A duration used to account for inaccuracies associated with
      /// sleep durations.
      private: std::chrono::steady_clock::duration sleepOffset{0};

      /// \brief This is the rate at which the systems are updated.
      /// The default update rate is 500hz, which is a period of 2ms.
      private: std::chrono::steady_clock::duration updatePeriod{2ms};

      /// \brief List of simulation times used to compute averages.
      private: std::list<std::chrono::steady_clock::duration> simTimes;

      /// \brief List of real times used to compute averages.
      private: std::list<std::chrono::steady_clock::duration> realTimes;

      /// \brief System loader, for loading system plugins.
      private: SystemLoaderPtr systemLoader;

      /// \brief Node for communication.
      private: ignition::transport::Node node;

      /// \brief World statistics publisher.
      private: ignition::transport::Node::Publisher statsPub;

      /// \brief Name of world being simulated.
      private: std::string worldName;

      /// \brief Stopwatch to keep track of wall time.
      private: ignition::math::Stopwatch realTimeWatch;

      /// \brief Step size
      private: ignition::math::clock::duration stepSize{10ms};

      /// \brief Connection to the pause event.
      private: ignition::common::ConnectionPtr pauseConn;

      /// \brief Pointer to the sdf::World object of this runner
      private: const sdf::World *sdfWorld;

      /// \brief The real time factor calculated based on sim and real time
      /// averages.
      private: double realTimeFactor{0.0};

      /// \brief Number of simulation steps requested that haven't been
      /// executed yet.
      private: unsigned int pendingSimIterations{0};

      /// \brief Keeps the latest simulation info.
      private: UpdateInfo currentInfo;

      /// \brief Buffer of world control messages.
      private: std::list<msgs::WorldControl> worldControlMsgs;

      /// \brief Mutex to protect message buffers.
      private: std::mutex msgBufferMutex;

      friend class LevelManager;
    };
    }
  }
}
#endif<|MERGE_RESOLUTION|>--- conflicted
+++ resolved
@@ -104,11 +104,7 @@
       /// \param[in] _world Pointer to the SDF world.
       /// \param[in] _systemLoader Reference to system manager.
       public: explicit SimulationRunner(const sdf::World *_world,
-<<<<<<< HEAD
-                  SystemManager &_systemManager);
-=======
                                         const SystemLoaderPtr &_systemLoader);
->>>>>>> 4adcde34
 
       /// \brief Destructor.
       public: virtual ~SimulationRunner();
@@ -134,11 +130,8 @@
       /// \brief Publish current world statistics.
       public: void PublishStats();
 
-<<<<<<< HEAD
-=======
       /// \brief Create all entities that exist in the sdf::World object and
       /// load their plugins.
-      /// \param[in] _world SDF world object.
       /// \return Id of world entity.
       public: EntityId CreateEntities(const sdf::World *_world);
 
@@ -183,7 +176,6 @@
       /// \param[in] _id Entity Id
       public: void LoadPlugins(const sdf::ElementPtr &_sdf, const EntityId _id);
 
->>>>>>> 4adcde34
       /// \brief Get whether this is running. When running is true,
       /// then simulation is stepping forward.
       /// \return True if the server is running.
