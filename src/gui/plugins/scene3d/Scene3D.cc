--- conflicted
+++ resolved
@@ -678,15 +678,9 @@
 }
 
 /////////////////////////////////////////////////
-<<<<<<< HEAD
-math::Vector3d IgnRenderer::SnapPoint(
-    ignition::math::Vector3d &_point, math::Vector3d &_snapVals,
-    double _sensitivity) const
-=======
 void IgnRenderer::SnapPoint(
-    ignition::math::Vector3d &_point, double _interval, double _sensitivity)
+    ignition::math::Vector3d &_point, math::Vector3d &_snapVals, double _sensitivity)
     const
->>>>>>> ae2e8f3c
 {
   if (_snapVals.X() <= 0 || _snapVals.Y() <= 0 || _snapVals.Z() <= 0)
   {
@@ -701,19 +695,9 @@
     return;
   }
 
-<<<<<<< HEAD
-  math::Vector3d point;
-
-  point.X() = this->SnapValue(_point.X(), _snapVals.X(), _sensitivity);
-  point.Y() = this->SnapValue(_point.Y(), _snapVals.Y(), _sensitivity);
-  point.Z() = this->SnapValue(_point.Z(), _snapVals.Z(), _sensitivity);
-
-  return point;
-=======
-  _point.X() = this->SnapValue(_point.X(), _interval, _sensitivity);
-  _point.Y() = this->SnapValue(_point.Y(), _interval, _sensitivity);
-  _point.Z() = this->SnapValue(_point.Z(), _interval, _sensitivity);
->>>>>>> ae2e8f3c
+  _point.X() = this->SnapValue(_point.X(), _snapVals.X(), _sensitivity);
+  _point.Y() = this->SnapValue(_point.Y(), _snapVals.Y(), _sensitivity);
+  _point.Z() = this->SnapValue(_point.Z(), _snapVals.Z(), _sensitivity);
 }
 
 /////////////////////////////////////////////////
@@ -910,9 +894,9 @@
         this->dataPtr->transformControl.TranslationFrom2d(axis, start, end);
       if (this->dataPtr->keyEvent.Control())
       {
-<<<<<<< HEAD
-        math::Vector3d relativePos =
-          this->dataPtr->startWorldPos + distance;
+        // Translate to world frame for snapping
+        distance += this->dataPtr->startWorldPos;
+
         math::Vector3d snapVals = this->XYZSnap();
 
         if (snapVals.X() <= 1e-4)
@@ -922,16 +906,10 @@
         if (snapVals.Z() <= 1e-4)
           snapVals.Z() = 1;
 
-        distance =
-          SnapPoint(relativePos, snapVals) - this->dataPtr->startWorldPos;
-=======
-        // Translate to world frame for snapping
-        distance += this->dataPtr->startWorldPos;
-        SnapPoint(distance);
+        SnapPoint(distance, snapVals);
 
         // Translate back to entity frame
         distance -= this->dataPtr->startWorldPos;
->>>>>>> ae2e8f3c
         distance *= axis;
       }
       this->dataPtr->transformControl.Translate(distance);
@@ -944,11 +922,11 @@
 
       if (this->dataPtr->keyEvent.Control())
       {
-<<<<<<< HEAD
-        math::Vector3d current_rot = rotation.Euler();
+        math::Vector3d currentRot = rotation.Euler();
         math::Vector3d snapVals = this->RPYSnap();
 
-        if (snapVals.X() <= 1e-4) {
+        if (snapVals.X() <= 1e-4)
+        {
           snapVals.X() = IGN_PI/4;
         }
         else
@@ -970,13 +948,8 @@
           snapVals.Z() = snapVals.Z() * IGN_PI / 180.0;
         }
 
-        math::Vector3d new_rot = SnapPoint(current_rot, snapVals);
-        rotation = math::Quaterniond::EulerToQuaternion(new_rot);
-=======
-        math::Vector3d currentRot = rotation.Euler();
-        SnapPoint(currentRot, IGN_PI/4);
+        SnapPoint(currentRot, snapVals);
         rotation = math::Quaterniond::EulerToQuaternion(currentRot);
->>>>>>> ae2e8f3c
       }
       this->dataPtr->transformControl.Rotate(rotation);
     }
@@ -989,7 +962,6 @@
           this->dataPtr->transformControl.ScaleFrom2d(axis, start, end);
       if (this->dataPtr->keyEvent.Control())
       {
-<<<<<<< HEAD
         math::Vector3d snapVals = this->ScaleSnap();
 
         if (snapVals.X() <= 1e-4)
@@ -999,10 +971,7 @@
         if (snapVals.Z() <= 1e-4)
           snapVals.Z() = 0.1;
 
-        scale = SnapPoint(scale, snapVals);
-=======
-        SnapPoint(scale, 0.5);
->>>>>>> ae2e8f3c
+        SnapPoint(scale, snapVals);
       }
       this->dataPtr->transformControl.Scale(scale);
     }
@@ -1744,10 +1713,6 @@
   ignmsg << "Follow service on ["
          << this->dataPtr->followService << "]" << std::endl;
 
-<<<<<<< HEAD
-  ignition::gui::App()->findChild<
-      ignition::gui::MainWindow *>()->installEventFilter(this);
-=======
   // view angle
   this->dataPtr->viewAngleService =
       "/gui/view_angle";
@@ -1755,7 +1720,9 @@
       &Scene3D::OnViewAngle, this);
   ignmsg << "View angle service on ["
          << this->dataPtr->viewAngleService << "]" << std::endl;
->>>>>>> ae2e8f3c
+
+  ignition::gui::App()->findChild<
+      ignition::gui::MainWindow *>()->installEventFilter(this);
 }
 
 //////////////////////////////////////////////////
