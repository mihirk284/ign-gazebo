/*
 * Copyright (C) 2019 Open Source Robotics Foundation
 *
 * Licensed under the Apache License, Version 2.0 (the "License");
 * you may not use this file except in compliance with the License.
 * You may obtain a copy of the License at
 *
 *     http://www.apache.org/licenses/LICENSE-2.0
 *
 * Unless required by applicable law or agreed to in writing, software
 * distributed under the License is distributed on an "AS IS" BASIS,
 * WITHOUT WARRANTIES OR CONDITIONS OF ANY KIND, either express or implied.
 * See the License for the specific language governing permissions and
 * limitations under the License.
 *
 */
#ifndef IGNITION_GAZEBO_NETWORK_NETWORKMANAGERPRIVATE_HH_
#define IGNITION_GAZEBO_NETWORK_NETWORKMANAGERPRIVATE_HH_

#include <functional>
#include <memory>

#include <ignition/gazebo/config.hh>
#include <ignition/gazebo/Export.hh>

#include "NetworkConfig.hh"
#include "PeerInfo.hh"
#include "PeerTracker.hh"

namespace ignition
{
  namespace gazebo
  {
    // Inline bracket to help doxygen filtering.
    inline namespace IGNITION_GAZEBO_VERSION_NAMESPACE {
    /// \class NetworkManagerPrivate NetworkManagerPrivate.hh
    /// ignition/gazebo/NetworkManagerPrivate.hh
    class IGNITION_GAZEBO_VISIBLE NetworkManagerPrivate
    {
      /// \brief Network Configuration
      public: NetworkConfig config;

      /// \brief Information about this peer
      public: PeerInfo peerInfo;

      /// \brief EventManager to emit/connect to
      public: EventManager *eventMgr{nullptr};

      /// \brief Object to manage information about discovered peers.
      public: std::unique_ptr<PeerTracker> tracker;

      /// \brief Track connection to "PeerRemoved" Event
      public: ignition::common::ConnectionPtr peerRemovedConn;

      /// \brief Traack connection to "PeerStale" Event
      public: ignition::common::ConnectionPtr peerStaleConn;

<<<<<<< HEAD
      public: std::function<void(const UpdateInfo &_info)> stepFunction;

      public: EntityComponentManager *ecm;
=======
      /// \brief Function from the SimulationRunner to call for stepping.
      /// It will update the systems.
      public: std::function<void(const UpdateInfo &_info)> stepFunction;

      /// \brief Pointer to ECM.
      public: EntityComponentManager *ecm{nullptr};

      /// \brief Flag to indicate if simulation server is stopping.
      public: std::atomic<bool> stopReceived {false};

      /// \brief Track connection to "events::Stop" Event
      public: ignition::common::ConnectionPtr stoppingConn;
>>>>>>> b3cb14d1
    };
    }
  }  // namespace gazebo
}  // namespace ignition

#endif  // IGNITION_GAZEBO_NETWORKMANAGER_HH_
<|MERGE_RESOLUTION|>--- conflicted
+++ resolved
@@ -55,11 +55,6 @@
       /// \brief Traack connection to "PeerStale" Event
       public: ignition::common::ConnectionPtr peerStaleConn;
 
-<<<<<<< HEAD
-      public: std::function<void(const UpdateInfo &_info)> stepFunction;
-
-      public: EntityComponentManager *ecm;
-=======
       /// \brief Function from the SimulationRunner to call for stepping.
       /// It will update the systems.
       public: std::function<void(const UpdateInfo &_info)> stepFunction;
@@ -72,7 +67,6 @@
 
       /// \brief Track connection to "events::Stop" Event
       public: ignition::common::ConnectionPtr stoppingConn;
->>>>>>> b3cb14d1
     };
     }
   }  // namespace gazebo
