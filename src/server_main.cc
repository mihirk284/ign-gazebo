--- conflicted
+++ resolved
@@ -42,12 +42,8 @@
     " expected to join a distributed simulation environment. (Primary only).");
 DEFINE_bool(record, false, "Use logging system to record states");
 DEFINE_string(record_path, "", "Custom path to put recorded files");
-<<<<<<< HEAD
-DEFINE_bool(log_overwrite, false, "When recording, overwrite existing files");
+DEFINE_bool(log_overwrite, false, "When recording, overwrite files if they exist");
 DEFINE_bool(log_compress, false, "When recording, compress final log files");
-=======
-DEFINE_bool(log_overwrite, false, "When recording, overwrite files if they exist");
->>>>>>> 0c6ba522
 DEFINE_string(playback, "", "Use logging system to play back states");
 DEFINE_uint32(seed, 0, "Start with a given random number seed");
 
@@ -105,16 +101,11 @@
   << std::endl
   << "  --log-overwrite        When recording, overwrite files if they exist."
   << std::endl
+  << "  --log-compress         When recording, compress final log files."
+  << std::endl
   << "  --playback arg         Use logging system to play back states."
   << " Argument is path to recorded states."
   << std::endl
-<<<<<<< HEAD
-  << "  --log-overwrite        When recording, overwrite existing log files."
-  << std::endl
-  << "  --log-compress         When recording, compress final log files."
-  << std::endl
-=======
->>>>>>> 0c6ba522
   << "  --seed arg             Start with a given random number seed."
   << " Arg is the random seed (unsigned int)."
   << std::endl
@@ -269,10 +260,7 @@
 
     if (!FLAGS_record_path.empty())
     {
-<<<<<<< HEAD
-=======
       // TODO(mabelmzhang) Test --record-path with absolute and relative paths
->>>>>>> 0c6ba522
       serverConfig.SetLogRecordPath(ignition::common::joinPaths(
         ignition::common::cwd(), FLAGS_record_path));
     }
