/*
 * Copyright (C) 2019 Open Source Robotics Foundation
 *
 * Licensed under the Apache License, Version 2.0 (the "License");
 * you may not use this file except in compliance with the License.
 * You may obtain a copy of the License at
 *
 *     http://www.apache.org/licenses/LICENSE-2.0
 *
 * Unless required by applicable law or agreed to in writing, software
 * distributed under the License is distributed on an "AS IS" BASIS,
 * WITHOUT WARRANTIES OR CONDITIONS OF ANY KIND, either express or implied.
 * See the License for the specific language governing permissions and
 * limitations under the License.
 *
*/

#include "LogRecord.hh"

#include <sys/stat.h>
#include <ignition/msgs/stringmsg.pb.h>

#include <string>
#include <fstream>
#include <ctime>

#include <ignition/common/Console.hh>
#include <ignition/common/Filesystem.hh>
#include <ignition/common/Profiler.hh>
#include <ignition/common/Util.hh>
#include <ignition/fuel_tools/Zip.hh>
#include <ignition/msgs/Utility.hh>
#include <ignition/plugin/Register.hh>
#include <ignition/transport/Node.hh>
#include <ignition/transport/log/Log.hh>
#include <ignition/transport/log/Recorder.hh>

#include <sdf/World.hh>

#include "ignition/gazebo/components/Light.hh"
#include "ignition/gazebo/components/Link.hh"
#include "ignition/gazebo/components/Model.hh"
#include "ignition/gazebo/components/Name.hh"
#include "ignition/gazebo/components/Pose.hh"
#include "ignition/gazebo/components/Visual.hh"

using namespace ignition;
using namespace ignition::gazebo::systems;

// Private data class.
class ignition::gazebo::systems::LogRecordPrivate
{
  /// \brief Start recording
  /// \param[in] _logPath Path to record to.
  /// \param[in] _cmpPath Path to compress recorded files to.
  /// \return True if any recorder has been started successfully.
  public: bool Start(const std::string &_logPath = std::string(""),
    const std::string &_cmpPath = std::string(""));

  /// \brief Default directory to record to
  public: static std::string DefaultRecordPath();

  /// \brief Append an extension to the end of a directory path.
  /// \param[in] _dir Path of a directory
  /// \param[in] _ext Extension to append, starting with "."
  /// \return Path with extension appended to the end.
  public: std::string AppendExtension(const std::string &_dir,
    const std::string &_ext);

  /// \brief Get whether to compress log files at the end.
  /// \return True if compress log files.
  public: bool Compress() const;

  /// \brief Set whether to compress log files at the end.
  /// \param[in] _compress True to compress log files.
  public: void SetCompress(bool _compress);

  /// \brief Compress model resource files and state file into one file.
  public: void CompressStateAndResources();

  /// \brief Indicator of whether any recorder instance has ever been started.
  /// Currently, only one instance is allowed. This enforcement may be removed
  /// in the future.
  public: static bool started;

  /// \brief Indicator of whether this instance has been started
  public: bool instStarted{false};

  /// \brief Ignition transport recorder
  public: transport::log::Recorder recorder;

  /// \brief Directory in which to place log file
  public: std::string logPath{""};

  /// \brief File path to write compressed file
  public: std::string cmpPath{""};

  /// \brief Clock used to timestamp recorded messages with sim time.
  /// This is not the timestamp on the header, rather a logging-specific stamp.
  /// This stamp is used by LogPlayback to step through logs.
  /// In case there's disagreement between these stamps, the one in the
  /// header should be the most accurate.
  public: std::unique_ptr<transport::NetworkClock> clock;

  /// \brief Name of this world
  public: std::string worldName{""};

  /// \brief SDF of this plugin
  public: std::shared_ptr<const sdf::Element> sdf{nullptr};

  /// \brief Transport node for publishing SDF string to be recorded
  public: transport::Node node;

  /// \brief Publisher for SDF string
  public: transport::Node::Publisher sdfPub;

  /// \brief Publisher for state changes
  public: transport::Node::Publisher statePub;

  /// \brief Message holding SDF string of world
  public: msgs::StringMsg sdfMsg;

  /// \brief Whether the SDF has already been published
  public: bool sdfPublished{false};

  /// \brief Compress log files at the end
  public: bool compress{false};
};

bool LogRecordPrivate::started{false};

//////////////////////////////////////////////////
std::string LogRecordPrivate::DefaultRecordPath()
{
  std::string home;
  common::env(IGN_HOMEDIR, home);

  std::string timestamp = common::systemTimeISO();

  std::string path = common::joinPaths(home,
    ".ignition", "gazebo", "log", timestamp);

  return path;
}

//////////////////////////////////////////////////
std::string LogRecordPrivate::AppendExtension(const std::string &_dir,
  const std::string &_ext)
{
  std::string rv = std::string(_dir);
  size_t sepIdx = _dir.find_last_of(common::separator(""));
  // Remove the separator at end of path
  if (sepIdx == _dir.length() - 1)
    rv = _dir.substr(0, _dir.length() - 1);
  rv += _ext;
  return rv;
}

//////////////////////////////////////////////////
LogRecord::LogRecord()
  : System(), dataPtr(std::make_unique<LogRecordPrivate>())
{
}

//////////////////////////////////////////////////
LogRecord::~LogRecord()
{
  if (this->dataPtr->instStarted)
  {
    // Use ign-transport directly
    this->dataPtr->recorder.Stop();

    if (this->dataPtr->Compress())
      this->dataPtr->CompressStateAndResources();

    ignmsg << "Stopping recording" << std::endl;
  }
}

//////////////////////////////////////////////////
void LogRecord::Configure(const Entity &_entity,
    const std::shared_ptr<const sdf::Element> &_sdf,
    EntityComponentManager &_ecm, EventManager &/*_eventMgr*/)
{
  this->dataPtr->sdf = _sdf;

  this->dataPtr->worldName = _ecm.Component<components::Name>(_entity)->Data();

  this->dataPtr->SetCompress(_sdf->Get<bool>("compress", false).first);
  this->dataPtr->cmpPath = _sdf->Get<std::string>("compress_path", "").first;

  // If plugin is specified in both the SDF tag and on command line, only
  //   activate one recorder.
  if (!LogRecordPrivate::started)
  {
    auto logPath = _sdf->Get<std::string>("path");
    // Path is initialized by server if record is set from command line options.
    //   Otherwise, path is loaded from SDF. If a path is not specified in
    //   SDF, initialize to default here.
    if (logPath.empty())
    {
      ignLogInit(this->dataPtr->DefaultRecordPath(), "server_console.log");
      logPath = ignLogDirectory();
    }
    // If path is relative, prepend working directory
<<<<<<< HEAD
    // Assumes path is already canonical
=======
>>>>>>> 6289edbd
    else if (logPath.compare(common::absPath(logPath)) != 0)
    {
      logPath = common::absPath(logPath);
    }

    this->dataPtr->Start(logPath, this->dataPtr->cmpPath);
  }
  else
  {
    ignwarn << "A LogRecord instance has already been started. "
      << "Will not start another.\n";
  }
}

//////////////////////////////////////////////////
bool LogRecordPrivate::Start(const std::string &_logPath,
  const std::string &_cmpPath)
{
  // Only start one recorder instance
  if (LogRecordPrivate::started)
  {
    ignwarn << "A LogRecord instance has already been started. "
      << "Will not start another.\n";
    return true;
  }

  this->logPath = _logPath;

  // Define path for compressed file
  if (_cmpPath.empty())
    // This case happens if plugin is enabled only from SDF and no command
    //   line arguments enable recording plugin. Then compress path is not
    //   set from Server.
    this->cmpPath = this->AppendExtension(this->logPath, ".zip");
  else
    this->cmpPath = _cmpPath;

  // The ServerConfig takes care of specifying a default log record path.
  // This if-statement is reached if the record plugin is only specified in
  //   SDF, and a <path> is not specified.
  if (this->logPath.empty() ||
      (common::exists(this->logPath) && !common::isDirectory(this->logPath)))
  {
    ignerr << "Unspecified or invalid log path[" << this->logPath << "]. "
      << "Recording will not take place." << std::endl;
    return false;
  }

  LogRecordPrivate::started = true;

  // Create log directory
  if (!common::exists(this->logPath))
  {
    common::createDirectories(this->logPath);
  }

  // Go up to root of SDF, to record entire SDF file
  sdf::ElementPtr sdfRoot = this->sdf->GetParent();
  while (sdfRoot->GetParent() != nullptr)
  {
    sdfRoot = sdfRoot->GetParent();
  }

  // Construct message with SDF string
  this->sdfMsg.set_data(sdfRoot->ToString(""));

  // Use directory basename as topic name, to be able to retrieve at playback
  std::string sdfTopic = "/" + common::basename(this->logPath) + "/sdf";
  this->sdfPub = this->node.Advertise(sdfTopic, this->sdfMsg.GetTypeName());

  // TODO(louise) Combine with SceneBroadcaster's state topic
  std::string stateTopic = "/world/" + this->worldName + "/changed_state";
  this->statePub = this->node.Advertise<msgs::SerializedStateMap>(stateTopic);

  // Append file name
  std::string dbPath = common::joinPaths(this->logPath, "state.tlog");
  if (common::exists(dbPath))
  {
    ignmsg << "Overwriting existing file [" << dbPath << "]\n";
    common::removeFile(dbPath);
  }
  ignmsg << "Recording to log file [" << dbPath << "]" << std::endl;

  // Use ign-transport directly
  sdf::ElementPtr sdfWorld = sdfRoot->GetElement("world");
  this->recorder.AddTopic("/world/" + this->worldName + "/dynamic_pose/info");
  this->recorder.AddTopic(sdfTopic);
  this->recorder.AddTopic(stateTopic);
  // this->recorder.AddTopic(std::regex(".*"));

  // Timestamp messages with sim time and republish that time on
  // a ~/log/clock topic (which we don't really need).
  // Note that the message headers should also have a timestamp
  auto clockTopic = "/world/" + this->worldName + "/log/clock";
  this->clock = std::make_unique<transport::NetworkClock>(clockTopic,
      transport::NetworkClock::TimeBase::SIM);
  this->recorder.Sync(this->clock.get());

  // This calls Log::Open() and loads sql schema
  if (this->recorder.Start(dbPath) ==
      ignition::transport::log::RecorderError::SUCCESS)
  {
    this->instStarted = true;
    return true;
  }
  else
    return false;
}

//////////////////////////////////////////////////
bool LogRecordPrivate::Compress() const
{
  return this->compress;
}

//////////////////////////////////////////////////
void LogRecordPrivate::SetCompress(bool _compress)
{
  this->compress = _compress;
}

//////////////////////////////////////////////////
void LogRecordPrivate::CompressStateAndResources()
{
  if (common::exists(this->cmpPath))
  {
    ignmsg << "Removing existing file [" << this->cmpPath << "].\n";
    common::removeFile(this->cmpPath);
  }

  // Compress directory
  if (fuel_tools::Zip::Compress(this->logPath, this->cmpPath))
  {
    ignmsg << "Compressed log file and resources to [" << this->cmpPath
           << "].\nRemoving recorded directory [" << this->logPath << "]."
           << std::endl;
    // Remove directory after compressing successfully
    common::removeAll(this->logPath);
  }
  else
  {
    ignerr << "Failed to compress log file and resources to ["
           << this->cmpPath << "]. Keeping recorded directory ["
           << this->logPath << "]." << std::endl;
  }
}

//////////////////////////////////////////////////
void LogRecord::PreUpdate(const UpdateInfo &_info,
    EntityComponentManager &)
{
  IGN_PROFILE("LogRecord::PreUpdate");
  // Safe guard to prevent seg faults if recorder could not be started
  if (!this->dataPtr->instStarted)
    return;
  this->dataPtr->clock->SetTime(_info.simTime);
}

//////////////////////////////////////////////////
void LogRecord::PostUpdate(const UpdateInfo &_info,
    const EntityComponentManager &_ecm)
{
  IGN_PROFILE("LogRecord::PostUpdate");

  // Safe guard to prevent seg faults if recorder could not be started
  if (!this->dataPtr->instStarted)
    return;

  // \TODO(anyone) Support rewind
  if (_info.dt < std::chrono::steady_clock::duration::zero())
  {
    ignwarn << "Detected jump back in time ["
        << std::chrono::duration_cast<std::chrono::seconds>(_info.dt).count()
        << "s]. System may not work properly." << std::endl;
  }

  // Publish only once
  if (!this->dataPtr->sdfPublished)
  {
    this->dataPtr->sdfPub.Publish(this->dataPtr->sdfMsg);
    this->dataPtr->sdfPublished = true;
  }

  // TODO(louise) Use the SceneBroadcaster's topic once that publishes
  // the changed state
  // \todo(anyone) A potential enhancement here is have a keyframe mechanism
  // to store complete state periodically, and then store incremental from
  // that. It would reduce some of the compute on replaying
  // (especially in tools like plotting or seeking through logs).
  msgs::SerializedStateMap stateMsg;
  _ecm.ChangedState(stateMsg);
  if (!stateMsg.entities().empty())
    this->dataPtr->statePub.Publish(stateMsg);
}

IGNITION_ADD_PLUGIN(ignition::gazebo::systems::LogRecord,
                    ignition::gazebo::System,
                    LogRecord::ISystemConfigure,
                    LogRecord::ISystemPreUpdate,
                    LogRecord::ISystemPostUpdate)

IGNITION_ADD_PLUGIN_ALIAS(ignition::gazebo::systems::LogRecord,
                          "ignition::gazebo::systems::LogRecord")<|MERGE_RESOLUTION|>--- conflicted
+++ resolved
@@ -203,10 +203,6 @@
       logPath = ignLogDirectory();
     }
     // If path is relative, prepend working directory
-<<<<<<< HEAD
-    // Assumes path is already canonical
-=======
->>>>>>> 6289edbd
     else if (logPath.compare(common::absPath(logPath)) != 0)
     {
       logPath = common::absPath(logPath);
