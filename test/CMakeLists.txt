include_directories (
  ${PROJECT_SOURCE_DIR}/test/gtest/include
  ${PROJECT_SOURCE_DIR}/test/gtest
  ${PROJECT_SOURCE_DIR}/test
  ${PROJECT_BINARY_DIR}/include/
)

configure_file (test_config.hh.in ${PROJECT_BINARY_DIR}/include/ignition/gazebo/test_config.hh)

# Build gtest
add_library(gtest STATIC gtest/src/gtest-all.cc)
add_library(gtest_main STATIC gtest/src/gtest_main.cc)
target_link_libraries(gtest_main gtest)
set(GTEST_LIBRARY "${PROJECT_BINARY_DIR}/test/libgtest.a")
set(GTEST_MAIN_LIBRARY "${PROJECT_BINARY_DIR}/test/libgtest_main.a")

<<<<<<< HEAD
if(NOT WIN32)
  # Build gbenchmark
  file(GLOB
    GBENCHMARK_SOURCE_FILES
      gbenchmark/src/*.cc
      gbenchmark/src/*.h
      gbenchmark/include/benchmark/*.h
  )

  add_library(gbenchmark ${GBENCHMARK_SOURCE_FILES})
  target_include_directories(gbenchmark PUBLIC
    $<BUILD_INTERFACE:${CMAKE_CURRENT_SOURCE_DIR}/gbenchmark/include>
  )
  set_property(TARGET gbenchmark PROPERTY CXX_STANDARD 17)
  target_compile_options(gbenchmark PRIVATE "-Wno-switch-default"
    "-Wno-unused-but-set-variable"
    "-Wno-switch-default"
    "-Wno-deprecated-declarations"
  )

  if(UNIX)
    target_link_libraries(gbenchmark pthread)
  endif()
=======
execute_process(COMMAND cmake -E remove_directory ${CMAKE_BINARY_DIR}/test_results)
execute_process(COMMAND cmake -E make_directory ${CMAKE_BINARY_DIR}/test_results)
include_directories(${GTEST_INCLUDE_DIRS})

################################# FindDRI support #############################
# Check for existance of glxinfo application
# Check for existance of support for pyopengl
function(FindDRI)
>>>>>>> fc15b5e5

  find_library(LIBRT rt)
  if(LIBRT)
    target_link_libraries(gbenchmark ${LIBRT})
  endif()

  if(${CMAKE_SYSTEM_NAME} MATCHES "Windows")
    target_link_libraries(gbenchmark Shlwapi)
  endif()

  add_library(gbenchmark_main
    gbenchmark/src/benchmark_main.cc)
  target_include_directories(gbenchmark_main PUBLIC
    $<BUILD_INTERFACE:${CMAKE_CURRENT_SOURCE_DIR}/gbenchmark/include>
  )
  set_property(TARGET gbenchmark_main PROPERTY CXX_STANDARD 17)
  target_compile_options(gbenchmark_main
    PUBLIC
    "-Wno-switch-default"
    PRIVATE
    "-Wno-unused-but-set-variable"
    "-Wno-deprecated-declarations"
  )
  target_link_libraries(gbenchmark_main gbenchmark)

  execute_process(COMMAND cmake -E remove_directory ${CMAKE_BINARY_DIR}/test_results)
  execute_process(COMMAND cmake -E make_directory ${CMAKE_BINARY_DIR}/test_results)
  include_directories(${GTEST_INCLUDE_DIRS})

  ################################# FindDRI support #############################
  # Check for existance of glxinfo application
  # Check for existance of support for pyopengl
  function(FindDRI)

  message(STATUS "Looking for display capabilities")

  if((DEFINED FORCE_GRAPHIC_TESTS_COMPILATION)
    AND (${FORCE_GRAPHIC_TESTS_COMPILATION}))
    set(VALID_DISPLAY TRUE PARENT_SCOPE)
    set(VALID_DRI_DISPLAY TRUE PARENT_SCOPE)
    message(STATUS " + Force requested. All capabilities on without checking")
    return()
  endif()

  set(VALID_DISPLAY FALSE)
  set(VALID_DRI_DISPLAY FALSE)
  set(CHECKER_ERROR "(no glxinfo or pyopengl)")

  if((DEFINED ENV{DISPLAY}) AND NOT ("$ENV{DISPLAY}" STREQUAL ""))
    find_program(XWININFO xwininfo)
    if (XWININFO)
      execute_process(
        COMMAND xwininfo -root
        RESULT_VARIABLE DISPLAY_FAIL_RESULT
        ERROR_QUIET OUTPUT_QUIET
      )
    else()
      message(STATUS "Could not find 'xwininfo', which is needed for FindDRI. Please install the package 'x11-utils'")
      return()
    endif()

    if(NOT DISPLAY_FAIL_RESULT)
      message(STATUS " + found a display available ($DISPLAY is set)")
      set(VALID_DISPLAY TRUE)

      # Continue check for DRI support in the display Try to run glxinfo. If not
      # found, variable will be empty
      find_program(GLXINFO glxinfo)

      # If not display found, it will throw an error
      # Another grep pattern: "direct rendering:[[:space:]]*Yes[[:space:]]*"
      if(GLXINFO)
        execute_process(
          COMMAND glxinfo
          COMMAND grep "direct rendering:[[:space:]]*Yes[[:space:]]*"
          ERROR_QUIET
          OUTPUT_VARIABLE GLX
        )

        if(GLX)
          message(STATUS " + found a valid dri display (glxinfo)")
          set(VALID_DRI_DISPLAY TRUE)
        else()
          set(CHECKER_ERROR "using glxinfo")
        endif()
      else()
        message(STATUS
          "Could not find glxinfo. Trying with 'gl-test.py' which may not work."
          "If 'gl-test.py' fails to find DRI, try installng the package "
          "'mesa-utils' for glxinfo")
        execute_process(
          # RESULT_VARIABLE is store in a FAIL variable since the command
          # returns 0 if ok and 1 if error (inverse than cmake IF)
          COMMAND ${PROJECT_SOURCE_DIR}/tools/gl-test.py
          RESULT_VARIABLE GL_FAIL_RESULT
          ERROR_VARIABLE GL_ERROR
          OUTPUT_QUIET
        )

        if(NOT GL_FAIL_RESULT)
          message(STATUS " + found a valid dri display (pyopengl)")
          set(VALID_DRI_DISPLAY TRUE)
        elseif(${GL_ERROR})
          # Check error string: no python module means no pyopengl
          string(
            FIND ${GL_ERROR} "ImportError: No module named OpenGL.GLUT" ERROR_POS
          )
          # -1 will imply pyopengl is present but real DRI test fails
          if("${ERROR_POS}" STREQUAL "-1")
            set(CHECKER_ERROR "using pyopengl")
          endif()
        endif()
      endif()
    endif()
  endif()

  if(NOT VALID_DISPLAY)
    message(STATUS " ! valid display not found")
  endif()

  if(NOT VALID_DRI_DISPLAY)
    message(STATUS " ! valid dri display not found ${CHECKER_ERROR}")
  endif()

  # Set variables to parent scope
  set(VALID_DISPLAY ${VALID_DISPLAY} PARENT_SCOPE)
  set(VALID_DRI_DISPLAY ${VALID_DRI_DISPLAY} PARENT_SCOPE)

  endfunction()

  ############################## End FindDRI support #############################

  FindDRI()

add_subdirectory(benchmark)
endif()

add_subdirectory(integration)
add_subdirectory(performance)
add_subdirectory(plugins)
add_subdirectory(regression)<|MERGE_RESOLUTION|>--- conflicted
+++ resolved
@@ -14,31 +14,6 @@
 set(GTEST_LIBRARY "${PROJECT_BINARY_DIR}/test/libgtest.a")
 set(GTEST_MAIN_LIBRARY "${PROJECT_BINARY_DIR}/test/libgtest_main.a")
 
-<<<<<<< HEAD
-if(NOT WIN32)
-  # Build gbenchmark
-  file(GLOB
-    GBENCHMARK_SOURCE_FILES
-      gbenchmark/src/*.cc
-      gbenchmark/src/*.h
-      gbenchmark/include/benchmark/*.h
-  )
-
-  add_library(gbenchmark ${GBENCHMARK_SOURCE_FILES})
-  target_include_directories(gbenchmark PUBLIC
-    $<BUILD_INTERFACE:${CMAKE_CURRENT_SOURCE_DIR}/gbenchmark/include>
-  )
-  set_property(TARGET gbenchmark PROPERTY CXX_STANDARD 17)
-  target_compile_options(gbenchmark PRIVATE "-Wno-switch-default"
-    "-Wno-unused-but-set-variable"
-    "-Wno-switch-default"
-    "-Wno-deprecated-declarations"
-  )
-
-  if(UNIX)
-    target_link_libraries(gbenchmark pthread)
-  endif()
-=======
 execute_process(COMMAND cmake -E remove_directory ${CMAKE_BINARY_DIR}/test_results)
 execute_process(COMMAND cmake -E make_directory ${CMAKE_BINARY_DIR}/test_results)
 include_directories(${GTEST_INCLUDE_DIRS})
@@ -47,144 +22,108 @@
 # Check for existance of glxinfo application
 # Check for existance of support for pyopengl
 function(FindDRI)
->>>>>>> fc15b5e5
 
-  find_library(LIBRT rt)
-  if(LIBRT)
-    target_link_libraries(gbenchmark ${LIBRT})
-  endif()
+message(STATUS "Looking for display capabilities")
 
-  if(${CMAKE_SYSTEM_NAME} MATCHES "Windows")
-    target_link_libraries(gbenchmark Shlwapi)
-  endif()
+if((DEFINED FORCE_GRAPHIC_TESTS_COMPILATION)
+  AND (${FORCE_GRAPHIC_TESTS_COMPILATION}))
+  set(VALID_DISPLAY TRUE PARENT_SCOPE)
+  set(VALID_DRI_DISPLAY TRUE PARENT_SCOPE)
+  message(STATUS " + Force requested. All capabilities on without checking")
+  return()
+endif()
 
-  add_library(gbenchmark_main
-    gbenchmark/src/benchmark_main.cc)
-  target_include_directories(gbenchmark_main PUBLIC
-    $<BUILD_INTERFACE:${CMAKE_CURRENT_SOURCE_DIR}/gbenchmark/include>
-  )
-  set_property(TARGET gbenchmark_main PROPERTY CXX_STANDARD 17)
-  target_compile_options(gbenchmark_main
-    PUBLIC
-    "-Wno-switch-default"
-    PRIVATE
-    "-Wno-unused-but-set-variable"
-    "-Wno-deprecated-declarations"
-  )
-  target_link_libraries(gbenchmark_main gbenchmark)
+set(VALID_DISPLAY FALSE)
+set(VALID_DRI_DISPLAY FALSE)
+set(CHECKER_ERROR "(no glxinfo or pyopengl)")
 
-  execute_process(COMMAND cmake -E remove_directory ${CMAKE_BINARY_DIR}/test_results)
-  execute_process(COMMAND cmake -E make_directory ${CMAKE_BINARY_DIR}/test_results)
-  include_directories(${GTEST_INCLUDE_DIRS})
-
-  ################################# FindDRI support #############################
-  # Check for existance of glxinfo application
-  # Check for existance of support for pyopengl
-  function(FindDRI)
-
-  message(STATUS "Looking for display capabilities")
-
-  if((DEFINED FORCE_GRAPHIC_TESTS_COMPILATION)
-    AND (${FORCE_GRAPHIC_TESTS_COMPILATION}))
-    set(VALID_DISPLAY TRUE PARENT_SCOPE)
-    set(VALID_DRI_DISPLAY TRUE PARENT_SCOPE)
-    message(STATUS " + Force requested. All capabilities on without checking")
+if((DEFINED ENV{DISPLAY}) AND NOT ("$ENV{DISPLAY}" STREQUAL ""))
+  find_program(XWININFO xwininfo)
+  if (XWININFO)
+    execute_process(
+      COMMAND xwininfo -root
+      RESULT_VARIABLE DISPLAY_FAIL_RESULT
+      ERROR_QUIET OUTPUT_QUIET
+    )
+  else()
+    message(STATUS "Could not find 'xwininfo', which is needed for FindDRI. Please install the package 'x11-utils'")
     return()
   endif()
 
-  set(VALID_DISPLAY FALSE)
-  set(VALID_DRI_DISPLAY FALSE)
-  set(CHECKER_ERROR "(no glxinfo or pyopengl)")
+  if(NOT DISPLAY_FAIL_RESULT)
+    message(STATUS " + found a display available ($DISPLAY is set)")
+    set(VALID_DISPLAY TRUE)
 
-  if((DEFINED ENV{DISPLAY}) AND NOT ("$ENV{DISPLAY}" STREQUAL ""))
-    find_program(XWININFO xwininfo)
-    if (XWININFO)
+    # Continue check for DRI support in the display Try to run glxinfo. If not
+    # found, variable will be empty
+    find_program(GLXINFO glxinfo)
+
+    # If not display found, it will throw an error
+    # Another grep pattern: "direct rendering:[[:space:]]*Yes[[:space:]]*"
+    if(GLXINFO)
       execute_process(
-        COMMAND xwininfo -root
-        RESULT_VARIABLE DISPLAY_FAIL_RESULT
-        ERROR_QUIET OUTPUT_QUIET
+        COMMAND glxinfo
+        COMMAND grep "direct rendering:[[:space:]]*Yes[[:space:]]*"
+        ERROR_QUIET
+        OUTPUT_VARIABLE GLX
       )
+
+      if(GLX)
+        message(STATUS " + found a valid dri display (glxinfo)")
+        set(VALID_DRI_DISPLAY TRUE)
+      else()
+        set(CHECKER_ERROR "using glxinfo")
+      endif()
     else()
-      message(STATUS "Could not find 'xwininfo', which is needed for FindDRI. Please install the package 'x11-utils'")
-      return()
-    endif()
+      message(STATUS
+        "Could not find glxinfo. Trying with 'gl-test.py' which may not work."
+        "If 'gl-test.py' fails to find DRI, try installng the package "
+        "'mesa-utils' for glxinfo")
+      execute_process(
+        # RESULT_VARIABLE is store in a FAIL variable since the command
+        # returns 0 if ok and 1 if error (inverse than cmake IF)
+        COMMAND ${PROJECT_SOURCE_DIR}/tools/gl-test.py
+        RESULT_VARIABLE GL_FAIL_RESULT
+        ERROR_VARIABLE GL_ERROR
+        OUTPUT_QUIET
+      )
 
-    if(NOT DISPLAY_FAIL_RESULT)
-      message(STATUS " + found a display available ($DISPLAY is set)")
-      set(VALID_DISPLAY TRUE)
-
-      # Continue check for DRI support in the display Try to run glxinfo. If not
-      # found, variable will be empty
-      find_program(GLXINFO glxinfo)
-
-      # If not display found, it will throw an error
-      # Another grep pattern: "direct rendering:[[:space:]]*Yes[[:space:]]*"
-      if(GLXINFO)
-        execute_process(
-          COMMAND glxinfo
-          COMMAND grep "direct rendering:[[:space:]]*Yes[[:space:]]*"
-          ERROR_QUIET
-          OUTPUT_VARIABLE GLX
+      if(NOT GL_FAIL_RESULT)
+        message(STATUS " + found a valid dri display (pyopengl)")
+        set(VALID_DRI_DISPLAY TRUE)
+      elseif(${GL_ERROR})
+        # Check error string: no python module means no pyopengl
+        string(
+          FIND ${GL_ERROR} "ImportError: No module named OpenGL.GLUT" ERROR_POS
         )
-
-        if(GLX)
-          message(STATUS " + found a valid dri display (glxinfo)")
-          set(VALID_DRI_DISPLAY TRUE)
-        else()
-          set(CHECKER_ERROR "using glxinfo")
-        endif()
-      else()
-        message(STATUS
-          "Could not find glxinfo. Trying with 'gl-test.py' which may not work."
-          "If 'gl-test.py' fails to find DRI, try installng the package "
-          "'mesa-utils' for glxinfo")
-        execute_process(
-          # RESULT_VARIABLE is store in a FAIL variable since the command
-          # returns 0 if ok and 1 if error (inverse than cmake IF)
-          COMMAND ${PROJECT_SOURCE_DIR}/tools/gl-test.py
-          RESULT_VARIABLE GL_FAIL_RESULT
-          ERROR_VARIABLE GL_ERROR
-          OUTPUT_QUIET
-        )
-
-        if(NOT GL_FAIL_RESULT)
-          message(STATUS " + found a valid dri display (pyopengl)")
-          set(VALID_DRI_DISPLAY TRUE)
-        elseif(${GL_ERROR})
-          # Check error string: no python module means no pyopengl
-          string(
-            FIND ${GL_ERROR} "ImportError: No module named OpenGL.GLUT" ERROR_POS
-          )
-          # -1 will imply pyopengl is present but real DRI test fails
-          if("${ERROR_POS}" STREQUAL "-1")
-            set(CHECKER_ERROR "using pyopengl")
-          endif()
+        # -1 will imply pyopengl is present but real DRI test fails
+        if("${ERROR_POS}" STREQUAL "-1")
+          set(CHECKER_ERROR "using pyopengl")
         endif()
       endif()
     endif()
   endif()
+endif()
 
-  if(NOT VALID_DISPLAY)
-    message(STATUS " ! valid display not found")
-  endif()
+if(NOT VALID_DISPLAY)
+  message(STATUS " ! valid display not found")
+endif()
 
-  if(NOT VALID_DRI_DISPLAY)
-    message(STATUS " ! valid dri display not found ${CHECKER_ERROR}")
-  endif()
+if(NOT VALID_DRI_DISPLAY)
+  message(STATUS " ! valid dri display not found ${CHECKER_ERROR}")
+endif()
 
-  # Set variables to parent scope
-  set(VALID_DISPLAY ${VALID_DISPLAY} PARENT_SCOPE)
-  set(VALID_DRI_DISPLAY ${VALID_DRI_DISPLAY} PARENT_SCOPE)
+# Set variables to parent scope
+set(VALID_DISPLAY ${VALID_DISPLAY} PARENT_SCOPE)
+set(VALID_DRI_DISPLAY ${VALID_DRI_DISPLAY} PARENT_SCOPE)
 
-  endfunction()
+endfunction()
 
-  ############################## End FindDRI support #############################
+############################## End FindDRI support #############################
 
-  FindDRI()
+FindDRI()
 
 add_subdirectory(benchmark)
-endif()
-
 add_subdirectory(integration)
 add_subdirectory(performance)
 add_subdirectory(plugins)
