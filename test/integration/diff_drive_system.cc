/*
 * Copyright (C) 2018 Open Source Robotics Foundation
 *
 * Licensed under the Apache License, Version 2.0 (the "License");
 * you may not use this file except in compliance with the License.
 * You may obtain a copy of the License at
 *
 *     http://www.apache.org/licenses/LICENSE-2.0
 *
 * Unless required by applicable law or agreed to in writing, software
 * distributed under the License is distributed on an "AS IS" BASIS,
 * WITHOUT WARRANTIES OR CONDITIONS OF ANY KIND, either express or implied.
 * See the License for the specific language governing permissions and
 * limitations under the License.
 *
*/

#include <gtest/gtest.h>
#include <ignition/common/Console.hh>
#include <ignition/math/Pose3.hh>
#include <ignition/transport/Node.hh>

#include "ignition/gazebo/components/Name.hh"
#include "ignition/gazebo/components/Model.hh"
#include "ignition/gazebo/components/Pose.hh"
#include "ignition/gazebo/Server.hh"
#include "ignition/gazebo/SystemLoader.hh"
#include "ignition/gazebo/test_config.hh"

#include "../helpers/Relay.hh"

#define tol 10e-4

using namespace ignition;
using namespace gazebo;
using namespace std::chrono_literals;

/// \brief Test DiffDrive system
class DiffDriveTest : public ::testing::TestWithParam<int>
{
  // Documentation inherited
  protected: void SetUp() override
  {
    common::Console::SetVerbosity(4);
    setenv("IGN_GAZEBO_SYSTEM_PLUGIN_PATH",
           (std::string(PROJECT_BINARY_PATH) + "/lib").c_str(), 1);
  }
<<<<<<< HEAD

  /// \param[in] _sdfFile SDF file to load.
  /// \param[in] _cmdVelTopic Command velocity topic.
  /// \param[in] _odomTopic Odometry topic.
  protected: void TestPublishCmd(const std::string &_sdfFile,
                                 const std::string &_cmdVelTopic,
                                 const std::string &_odomTopic)
  {
    // Start server
    ServerConfig serverConfig;
    serverConfig.SetSdfFile(_sdfFile);

    Server server(serverConfig);
    EXPECT_FALSE(server.Running());
    EXPECT_FALSE(*server.Running(0));

    // Create a system that records the vehicle poses
    test::Relay testSystem;

    std::vector<math::Pose3d> poses;
    testSystem.OnPostUpdate([&poses](const gazebo::UpdateInfo &,
      const gazebo::EntityComponentManager &_ecm)
      {
        auto id = _ecm.EntityByComponents(
          components::Model(),
          components::Name("vehicle"));
        EXPECT_NE(kNullEntity, id);
=======
};

/////////////////////////////////////////////////
TEST_P(DiffDriveTest, PublishCmd)
{
  // Start server
  ServerConfig serverConfig;
  serverConfig.SetSdfFile(std::string(PROJECT_SOURCE_PATH) +
      "/test/worlds/diff_drive.sdf");

  Server server(serverConfig);
  EXPECT_FALSE(server.Running());
  EXPECT_FALSE(*server.Running(0));

  // Create a system that records the vehicle poses
  test::Relay testSystem;

  std::vector<math::Pose3d> poses;
  testSystem.OnPostUpdate([&poses](const gazebo::UpdateInfo &,
    const gazebo::EntityComponentManager &_ecm)
    {
      auto id = _ecm.EntityByComponents(
        components::Model(),
        components::Name("vehicle"));
      EXPECT_NE(kNullEntity, id);

      auto poseComp = _ecm.Component<components::Pose>(id);
      ASSERT_NE(nullptr, poseComp);
>>>>>>> 840b173c

        auto poseComp = _ecm.Component<components::Pose>(id);
        ASSERT_NE(nullptr, poseComp);

        poses.push_back(poseComp->Data());
      });
    server.AddSystem(testSystem.systemPtr);

    // Run server and check that vehicle didn't move
    server.Run(true, 1000, false);

    EXPECT_EQ(1000u, poses.size());

    for (const auto &pose : poses)
    {
<<<<<<< HEAD
      EXPECT_EQ(poses[0], pose);
    }

    // Get odometry messages
    double period{1.0 / 50.0};
    double lastMsgTime{1.0};
    std::vector<math::Pose3d> odomPoses;
    std::function<void(const msgs::Odometry &)> odomCb =
      [&](const msgs::Odometry &_msg)
=======
      ASSERT_TRUE(_msg.has_header());
      ASSERT_TRUE(_msg.header().has_stamp());

      double msgTime =
          static_cast<double>(_msg.header().stamp().sec()) +
          static_cast<double>(_msg.header().stamp().nsec()) * 1e-9;

      EXPECT_DOUBLE_EQ(msgTime, lastMsgTime + period);
      lastMsgTime = msgTime;

      odomPoses.push_back(msgs::Convert(_msg.pose()));
    };

  // Publish command and check that vehicle moved
  transport::Node node;
  auto pub = node.Advertise<msgs::Twist>("/model/vehicle/cmd_vel");
  node.Subscribe("/model/vehicle/odometry", odomCb);

  msgs::Twist msg;

  // Avoid wheel slip by limiting acceleration
  test::Relay velocityRamp;
  const double desiredLinVel = 0.5;
  const double desiredAngVel = 0.2;
  const double linAccel = 1;
  const double angAccel = 1;
  velocityRamp.OnPreUpdate(
      [&](const gazebo::UpdateInfo &_info,
          const gazebo::EntityComponentManager &)
>>>>>>> 840b173c
      {
        ASSERT_TRUE(_msg.has_header());
        ASSERT_TRUE(_msg.header().has_stamp());

        double msgTime =
            static_cast<double>(_msg.header().stamp().sec()) +
            static_cast<double>(_msg.header().stamp().nsec()) * 1e-9;

        EXPECT_DOUBLE_EQ(msgTime, lastMsgTime + period);
        lastMsgTime = msgTime;

        odomPoses.push_back(msgs::Convert(_msg.pose()));
      };

    // Publish command and check that vehicle moved
    transport::Node node;
    auto pub = node.Advertise<msgs::Twist>(_cmdVelTopic);
    node.Subscribe(_odomTopic, odomCb);

    msgs::Twist msg;

    // Avoid wheel slip by limiting acceleration
    // Avoid wheel slip by limiting acceleration (1 m/s^2)
    // and max velocity (0.5 m/s).
    // See <max_velocity< and <max_aceleration> parameters
    // in "/test/worlds/diff_drive.sdf".
    test::Relay velocityRamp;
    const double desiredLinVel = 10.5;
    const double desiredAngVel = 0.2;
    velocityRamp.OnPreUpdate(
        [&](const gazebo::UpdateInfo &/*_info*/,
            const gazebo::EntityComponentManager &)
        {
          msgs::Set(msg.mutable_linear(),
                    math::Vector3d(desiredLinVel, 0, 0));
          msgs::Set(msg.mutable_angular(),
                    math::Vector3d(0.0, 0, desiredAngVel));
          pub.Publish(msg);
        });

    server.AddSystem(velocityRamp.systemPtr);

    server.Run(true, 3000, false);

    // Poses for 4s
    ASSERT_EQ(4000u, poses.size());

    int sleep = 0;
    int maxSleep = 30;
    for (; odomPoses.size() < 150 && sleep < maxSleep; ++sleep)
    {
      std::this_thread::sleep_for(std::chrono::milliseconds(100));
    }
    ASSERT_NE(maxSleep, sleep);

    // Odometry calculates the pose of a point that is located half way between
    // the two wheels, not the origin of the model. For example, if the
    // vehicle is commanded to rotate in place, the vehicle will rotate about
    // the point half way between the two wheels, thus, the odometry position
    // will remain zero.
    // However, since the model origin is offset, the model position will
    // change. To find the final pose of the model, we have to do the
    // following similarity transformation
    math::Pose3d tOdomModel(0.554283, 0, -0.325, 0, 0, 0);
    auto finalModelFramePose =
        tOdomModel * odomPoses.back() * tOdomModel.Inverse();

    // Odom for 3s
    ASSERT_FALSE(odomPoses.empty());
    EXPECT_EQ(150u, odomPoses.size());

    EXPECT_LT(poses[0].Pos().X(), poses[3999].Pos().X());
    EXPECT_LT(poses[0].Pos().Y(), poses[3999].Pos().Y());
    EXPECT_NEAR(poses[0].Pos().Z(), poses[3999].Pos().Z(), tol);
    EXPECT_NEAR(poses[0].Rot().X(), poses[3999].Rot().X(), tol);
    EXPECT_NEAR(poses[0].Rot().Y(), poses[3999].Rot().Y(), tol);
    EXPECT_LT(poses[0].Rot().Z(), poses[3999].Rot().Z());

    // The value from odometry will be close, but not exactly the ground truth
    // pose of the robot model. This is partially due to throttling the
    // odometry publisher, partially due to a frame difference between the
    // odom frame and the model frame, and partially due to wheel slip.
    EXPECT_NEAR(poses[1020].Pos().X(), odomPoses[0].Pos().X(), 1e-2);
    EXPECT_NEAR(poses[1020].Pos().Y(), odomPoses[0].Pos().Y(), 1e-2);
    EXPECT_NEAR(poses.back().Pos().X(), finalModelFramePose.Pos().X(), 1e-2);
    EXPECT_NEAR(poses.back().Pos().Y(), finalModelFramePose.Pos().Y(), 1e-2);

    // Max velocities/accelerations expectations.
    // Moving time.
    double t = 3.0;
    double d = poses[3999].Pos().Distance(poses[1000].Pos());
    const double v0 = 0;
    double v = d / t;
    double a = (v - v0) / t;
    EXPECT_LT(v, 0.5);
    EXPECT_LT(a, 1);
  }
};

/////////////////////////////////////////////////
TEST_P(DiffDriveTest, PublishCmd)
{
  TestPublishCmd(
      std::string(PROJECT_SOURCE_PATH) + "/test/worlds/diff_drive.sdf",
      "/model/vehicle/cmd_vel", "/model/vehicle/odometry");
}

/////////////////////////////////////////////////
TEST_P(DiffDriveTest, PublishCmdCustomTopics)
{
  TestPublishCmd(
      std::string(PROJECT_SOURCE_PATH) +
      "/test/worlds/diff_drive_custom_topics.sdf",
      "/model/foo/cmdvel", "/model/bar/odom");
}

/////////////////////////////////////////////////
TEST_P(DiffDriveTest, SkidPublishCmd)
{
  // Start server
  ServerConfig serverConfig;
  serverConfig.SetSdfFile(std::string(PROJECT_SOURCE_PATH) +
      "/test/worlds/diff_drive_skid.sdf");

  Server server(serverConfig);
  EXPECT_FALSE(server.Running());
  EXPECT_FALSE(*server.Running(0));

  server.SetUpdatePeriod(0ns);

  // Create a system that records the vehicle poses
  test::Relay testSystem;

  std::vector<math::Pose3d> poses;
  testSystem.OnPostUpdate([&poses](const gazebo::UpdateInfo &,
    const gazebo::EntityComponentManager &_ecm)
    {
      auto id = _ecm.EntityByComponents(
        components::Model(),
        components::Name("vehicle"));
      EXPECT_NE(kNullEntity, id);

      auto poseComp = _ecm.Component<components::Pose>(id);
      ASSERT_NE(nullptr, poseComp);

      poses.push_back(poseComp->Data());
    });
  server.AddSystem(testSystem.systemPtr);

  // Run server and check that vehicle didn't move
  server.Run(true, 1000, false);

  EXPECT_EQ(1000u, poses.size());

  for (const auto &pose : poses)
  {
    EXPECT_EQ(poses[0], pose);
  }

  // Publish command and check that vehicle moved
  double period{1.0};
  double lastMsgTime{1.0};
  std::vector<math::Pose3d> odomPoses;
  std::function<void(const msgs::Odometry &)> odomCb =
    [&](const msgs::Odometry &_msg)
    {
      ASSERT_TRUE(_msg.has_header());
      ASSERT_TRUE(_msg.header().has_stamp());

      double msgTime =
          static_cast<double>(_msg.header().stamp().sec()) +
          static_cast<double>(_msg.header().stamp().nsec()) * 1e-9;

      EXPECT_DOUBLE_EQ(msgTime, lastMsgTime + period);
      lastMsgTime = msgTime;

      odomPoses.push_back(msgs::Convert(_msg.pose()));
    };

  transport::Node node;
  auto pub = node.Advertise<msgs::Twist>("/model/vehicle/cmd_vel");
  node.Subscribe("/model/vehicle/odometry", odomCb);

  msgs::Twist msg;
  msgs::Set(msg.mutable_linear(), math::Vector3d(0.5, 0, 0));
  msgs::Set(msg.mutable_angular(), math::Vector3d(0.0, 0, 0.2));

  pub.Publish(msg);

  server.Run(true, 3000, false);

  // Poses for 4s
  EXPECT_EQ(4000u, poses.size());

  int sleep = 0;
  int maxSleep = 30;
  for (; odomPoses.size() < 3 && sleep < maxSleep; ++sleep)
  {
    std::this_thread::sleep_for(std::chrono::milliseconds(100));
  }
  EXPECT_NE(maxSleep, sleep);

  // Odom for 3s
  ASSERT_FALSE(odomPoses.empty());
  EXPECT_EQ(3u, odomPoses.size());

  EXPECT_LT(poses[0].Pos().X(), poses[3999].Pos().X());
  EXPECT_LT(poses[0].Pos().Y(), poses[3999].Pos().Y());
  EXPECT_NEAR(poses[0].Pos().Z(), poses[3999].Pos().Z(), tol);
  EXPECT_NEAR(poses[0].Rot().X(), poses[3999].Rot().X(), tol);
  EXPECT_NEAR(poses[0].Rot().Y(), poses[3999].Rot().Y(), tol);
  EXPECT_LT(poses[0].Rot().Z(), poses[3999].Rot().Z());
}

// Run multiple times
INSTANTIATE_TEST_CASE_P(ServerRepeat, DiffDriveTest,
    ::testing::Range(1, 2));<|MERGE_RESOLUTION|>--- conflicted
+++ resolved
@@ -45,35 +45,7 @@
     setenv("IGN_GAZEBO_SYSTEM_PLUGIN_PATH",
            (std::string(PROJECT_BINARY_PATH) + "/lib").c_str(), 1);
   }
-<<<<<<< HEAD
-
-  /// \param[in] _sdfFile SDF file to load.
-  /// \param[in] _cmdVelTopic Command velocity topic.
-  /// \param[in] _odomTopic Odometry topic.
-  protected: void TestPublishCmd(const std::string &_sdfFile,
-                                 const std::string &_cmdVelTopic,
-                                 const std::string &_odomTopic)
-  {
-    // Start server
-    ServerConfig serverConfig;
-    serverConfig.SetSdfFile(_sdfFile);
-
-    Server server(serverConfig);
-    EXPECT_FALSE(server.Running());
-    EXPECT_FALSE(*server.Running(0));
-
-    // Create a system that records the vehicle poses
-    test::Relay testSystem;
-
-    std::vector<math::Pose3d> poses;
-    testSystem.OnPostUpdate([&poses](const gazebo::UpdateInfo &,
-      const gazebo::EntityComponentManager &_ecm)
-      {
-        auto id = _ecm.EntityByComponents(
-          components::Model(),
-          components::Name("vehicle"));
-        EXPECT_NE(kNullEntity, id);
-=======
+
 };
 
 /////////////////////////////////////////////////
@@ -102,7 +74,6 @@
 
       auto poseComp = _ecm.Component<components::Pose>(id);
       ASSERT_NE(nullptr, poseComp);
->>>>>>> 840b173c
 
         auto poseComp = _ecm.Component<components::Pose>(id);
         ASSERT_NE(nullptr, poseComp);
@@ -118,17 +89,6 @@
 
     for (const auto &pose : poses)
     {
-<<<<<<< HEAD
-      EXPECT_EQ(poses[0], pose);
-    }
-
-    // Get odometry messages
-    double period{1.0 / 50.0};
-    double lastMsgTime{1.0};
-    std::vector<math::Pose3d> odomPoses;
-    std::function<void(const msgs::Odometry &)> odomCb =
-      [&](const msgs::Odometry &_msg)
-=======
       ASSERT_TRUE(_msg.has_header());
       ASSERT_TRUE(_msg.header().has_stamp());
 
@@ -158,7 +118,6 @@
   velocityRamp.OnPreUpdate(
       [&](const gazebo::UpdateInfo &_info,
           const gazebo::EntityComponentManager &)
->>>>>>> 840b173c
       {
         ASSERT_TRUE(_msg.has_header());
         ASSERT_TRUE(_msg.header().has_stamp());
