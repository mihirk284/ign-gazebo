/*
 * Copyright (C) 2018 Open Source Robotics Foundation
 *
 * Licensed under the Apache License, Version 2.0 (the "License");
 * you may not use this file except in compliance with the License.
 * You may obtain a copy of the License at
 *
 *     http://www.apache.org/licenses/LICENSE-2.0
 *
 * Unless required by applicable law or agreed to in writing, software
 * distributed under the License is distributed on an "AS IS" BASIS,
 * WITHOUT WARRANTIES OR CONDITIONS OF ANY KIND, either express or implied.
 * See the License for the specific language governing permissions and
 * limitations under the License.
 *
 */

#include <gtest/gtest.h>

#include <algorithm>
#include <vector>

#include <ignition/common/Console.hh>
#include <sdf/World.hh>

#include "ignition/gazebo/components/Factory.hh"
#include "ignition/gazebo/Server.hh"
#include "ignition/gazebo/SystemLoader.hh"
#include "ignition/gazebo/test_config.hh"  // NOLINT(build/include)

#include "../helpers/Relay.hh"

using namespace ignition;
using namespace std::chrono_literals;

using IntComponent = gazebo::components::Component<int, class IntComponentTag>;
IGN_GAZEBO_REGISTER_COMPONENT("ign_gazebo_components.IntComponent",
    IntComponent)

class EachNewRemovedFixture : public ::testing::Test
{
  protected: void SetUp() override
  {
    // Augment the system plugin path.  In SetUp to avoid test order issues.
    setenv("IGN_GAZEBO_SYSTEM_PLUGIN_PATH",
      (std::string(PROJECT_BINARY_PATH) + "/lib").c_str(), 1);
  }
};

/////////////////////////////////////////////////
TEST_F(EachNewRemovedFixture, EachNewEachRemovedInSystem)
{
  ignition::gazebo::ServerConfig serverConfig;

  gazebo::Server server;

  server.SetUpdatePeriod(1ns);

  // Create entities on preupdate only once
  bool shouldCreateEntities{true};
  // Flag for erasing enties in the test system
  bool shouldRemoveEntities{false};

  // Entities to be created in a system. These have to be out here so the
  // entityCreator can set the ids when it creates the entities and the
  // entityRemover system can access them easily
  gazebo::Entity e1 = gazebo::kNullEntity;
  gazebo::Entity e2 = gazebo::kNullEntity;

<<<<<<< HEAD
  gazebo::test::Relay entityCreator;
=======
  test::Relay entityCreator;
>>>>>>> 840b173c
  entityCreator.OnPreUpdate(
    [&](const gazebo::UpdateInfo &, gazebo::EntityComponentManager &_ecm)
    {
      if (shouldCreateEntities)
      {
        // Create entities only once
        e1 = _ecm.CreateEntity();
        e2 = _ecm.CreateEntity();
        _ecm.CreateComponent<IntComponent>(e1, IntComponent(1));
        _ecm.CreateComponent<IntComponent>(e2, IntComponent(2));
        shouldCreateEntities = false;
      }
  });

<<<<<<< HEAD
  gazebo::test::Relay entityRemover;
=======
  test::Relay entityRemover;
>>>>>>> 840b173c
  entityRemover.OnPreUpdate(
    [&](const gazebo::UpdateInfo &, gazebo::EntityComponentManager &_ecm)
    {
      if (shouldRemoveEntities)
      {
        _ecm.RequestRemoveEntity(e1);
        shouldRemoveEntities = false;
      }
    });


  struct EntityCount
  {
    int newEntities = 0;
    int removedEntities = 0;
  };

  EntityCount preCount;
  EntityCount updateCount;
  EntityCount postCount;

  auto counterFunc = [](EntityCount &_count)
  {
    // Lambda to return. This a simple counter that uses the appropriate count
    // variable where count = (pre, update, post)count
    auto counterImpl = [&](const gazebo::UpdateInfo &,
                           const gazebo::EntityComponentManager &_ecm)
    {
      _ecm.EachNew<IntComponent>([&](const gazebo::Entity &,
                                     const IntComponent *) -> bool
      {
        ++_count.newEntities;
        return true;
      });
      _ecm.EachRemoved<IntComponent>([&](const gazebo::Entity &,
                                         const IntComponent *) -> bool
      {
        ++_count.removedEntities;
        return true;
      });
    };
    return counterImpl;
  };

<<<<<<< HEAD
  gazebo::test::Relay entityCounter;
=======
  test::Relay entityCounter;
>>>>>>> 840b173c
  entityCounter.OnPreUpdate(counterFunc(preCount));
  entityCounter.OnUpdate(counterFunc(updateCount));
  entityCounter.OnPostUpdate(counterFunc(postCount));

  server.AddSystem(entityCreator.systemPtr);
  server.AddSystem(entityRemover.systemPtr);
  server.AddSystem(entityCounter.systemPtr);

  EXPECT_FALSE(server.Running());
  server.Run(true, 1, false);

  // Assuming systems will run in the order they were inserted to the server,
  // the entityCounter system will see the new entities in the preupdate phase.
  EXPECT_EQ(2, preCount.newEntities);
  // The update and postupdate should see the new entities regardless of the
  // order of execution of systems
  EXPECT_EQ(2, updateCount.newEntities);
  EXPECT_EQ(2, postCount.newEntities);

  // Verify no removals
  EXPECT_EQ(0, preCount.removedEntities);
  EXPECT_EQ(0, updateCount.removedEntities);
  EXPECT_EQ(0, postCount.removedEntities);

  // reset counts
  preCount = EntityCount();
  updateCount = EntityCount();
  postCount = EntityCount();

  // This time, no new entities should be created
  server.Run(true, 1000, false);
  // After the second simulation step, the entities we created earlier are not
  // new anymore
  EXPECT_EQ(0, preCount.newEntities);
  EXPECT_EQ(0, updateCount.newEntities);
  EXPECT_EQ(0, postCount.newEntities);
  EXPECT_EQ(0, preCount.removedEntities);
  EXPECT_EQ(0, updateCount.removedEntities);
  EXPECT_EQ(0, postCount.removedEntities);

  // reset counts
  preCount = EntityCount();
  updateCount = EntityCount();
  postCount = EntityCount();

  shouldRemoveEntities = true;
  server.Run(true, 1, false);
  // Remove requested
  // Again, assuming systems will run in the order they were inserted to the
  // server, the entityCounter system will see the removed entities in the
  // preupdate phase.
  EXPECT_EQ(1, preCount.removedEntities);
  // The update and postupdate should see the removed entities regardless of the
  // order of execution of systems
  EXPECT_EQ(1, updateCount.removedEntities);
  EXPECT_EQ(1, postCount.removedEntities);

  // reset counts
  preCount = EntityCount();
  updateCount = EntityCount();
  postCount = EntityCount();
  server.Run(true, 1, false);

  // Removed requests should be cleared after last simulation step
  EXPECT_EQ(0, preCount.removedEntities);
  EXPECT_EQ(0, updateCount.removedEntities);
  EXPECT_EQ(0, postCount.removedEntities);
}<|MERGE_RESOLUTION|>--- conflicted
+++ resolved
@@ -67,11 +67,7 @@
   gazebo::Entity e1 = gazebo::kNullEntity;
   gazebo::Entity e2 = gazebo::kNullEntity;
 
-<<<<<<< HEAD
-  gazebo::test::Relay entityCreator;
-=======
   test::Relay entityCreator;
->>>>>>> 840b173c
   entityCreator.OnPreUpdate(
     [&](const gazebo::UpdateInfo &, gazebo::EntityComponentManager &_ecm)
     {
@@ -86,11 +82,7 @@
       }
   });
 
-<<<<<<< HEAD
-  gazebo::test::Relay entityRemover;
-=======
   test::Relay entityRemover;
->>>>>>> 840b173c
   entityRemover.OnPreUpdate(
     [&](const gazebo::UpdateInfo &, gazebo::EntityComponentManager &_ecm)
     {
@@ -135,11 +127,7 @@
     return counterImpl;
   };
 
-<<<<<<< HEAD
-  gazebo::test::Relay entityCounter;
-=======
   test::Relay entityCounter;
->>>>>>> 840b173c
   entityCounter.OnPreUpdate(counterFunc(preCount));
   entityCounter.OnUpdate(counterFunc(updateCount));
   entityCounter.OnPostUpdate(counterFunc(postCount));
