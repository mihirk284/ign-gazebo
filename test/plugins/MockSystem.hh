/*
 * Copyright (C) 2018 Open Source Robotics Foundation
 *
 * Licensed under the Apache License, Version 2.0 (the "License");
 * you may not use this file except in compliance with the License.
 * You may obtain a copy of the License at
 *
 *     http://www.apache.org/licenses/LICENSE-2.0
 *
 * Unless required by applicable law or agreed to in writing, software
 * distributed under the License is distributed on an "AS IS" BASIS,
 * WITHOUT WARRANTIES OR CONDITIONS OF ANY KIND, either express or implied.
 * See the License for the specific language governing permissions and
 * limitations under the License.
 *
*/
#ifndef IGNITION_GAZEBO_TEST_MOCKSYSTEM_HH_
#define IGNITION_GAZEBO_TEST_MOCKSYSTEM_HH_

#include <memory>

#include "ignition/gazebo/System.hh"

namespace ignition {
  namespace gazebo {
    class IGNITION_GAZEBO_VISIBLE MockSystem :
      public gazebo::System,
      public gazebo::ISystemPreUpdate,
      public gazebo::ISystemUpdate,
      public gazebo::ISystemPostUpdate
    {
      public: size_t preUpdateCallCount {0};
      public: size_t updateCallCount {0};
      public: size_t postUpdateCallCount {0};

      public: using CallbackType = std::function<void(
              const gazebo::UpdateInfo &, gazebo::EntityComponentManager &)>;

<<<<<<< HEAD
      public: using ConstCallbackType = std::function<void(
                  const gazebo::UpdateInfo &,
                  const gazebo::EntityComponentManager &)>;

      public: CallbackType preUpdateCallback;
      public: CallbackType updateCallback;
      public: ConstCallbackType postUpdateCallback;
=======
      public: using CallbackTypeConst =
              std::function<void(const gazebo::UpdateInfo &,
                                 const gazebo::EntityComponentManager &)>;

      public: CallbackType preUpdateCallback;
      public: CallbackType updateCallback;
      public: CallbackTypeConst postUpdateCallback;
>>>>>>> a9f49630


      public: void PreUpdate(const gazebo::UpdateInfo &_info,
                    gazebo::EntityComponentManager &_manager) override final
              {
                ++this->preUpdateCallCount;
                if (this->preUpdateCallback)
                  this->preUpdateCallback(_info, _manager);
              }

      public: void Update(const gazebo::UpdateInfo &_info,
                    gazebo::EntityComponentManager &_manager) override final
              {
                ++this->updateCallCount;
                if (this->updateCallback)
                  this->updateCallback(_info, _manager);
              }

      public: void PostUpdate(const gazebo::UpdateInfo &_info,
                  const gazebo::EntityComponentManager &_manager) override final
              {
                ++this->postUpdateCallCount;
                if (this->postUpdateCallback)
                  this->postUpdateCallback(_info, _manager);
              }
    };
  }
}

#endif<|MERGE_RESOLUTION|>--- conflicted
+++ resolved
@@ -36,15 +36,6 @@
       public: using CallbackType = std::function<void(
               const gazebo::UpdateInfo &, gazebo::EntityComponentManager &)>;
 
-<<<<<<< HEAD
-      public: using ConstCallbackType = std::function<void(
-                  const gazebo::UpdateInfo &,
-                  const gazebo::EntityComponentManager &)>;
-
-      public: CallbackType preUpdateCallback;
-      public: CallbackType updateCallback;
-      public: ConstCallbackType postUpdateCallback;
-=======
       public: using CallbackTypeConst =
               std::function<void(const gazebo::UpdateInfo &,
                                  const gazebo::EntityComponentManager &)>;
@@ -52,7 +43,6 @@
       public: CallbackType preUpdateCallback;
       public: CallbackType updateCallback;
       public: CallbackTypeConst postUpdateCallback;
->>>>>>> a9f49630
 
 
       public: void PreUpdate(const gazebo::UpdateInfo &_info,
